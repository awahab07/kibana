def call(List<Closure> closures) {
  withTaskQueue.addTasks(closures)
}

def check() {
  tasks([
    kibanaPipeline.scriptTask('Quick Commit Checks', 'test/scripts/checks/commit/commit.sh'),
    kibanaPipeline.scriptTask('Check Telemetry Schema', 'test/scripts/checks/telemetry.sh'),
    kibanaPipeline.scriptTask('Check TypeScript Projects', 'test/scripts/checks/ts_projects.sh'),
    kibanaPipeline.scriptTask('Check Jest Configs', 'test/scripts/checks/jest_configs.sh'),
    kibanaPipeline.scriptTask('Check Doc API Changes', 'test/scripts/checks/doc_api_changes.sh'),
    kibanaPipeline.scriptTask('Check @kbn/pm Distributable', 'test/scripts/checks/kbn_pm_dist.sh'),
    kibanaPipeline.scriptTask('Check Plugin List Docs', 'test/scripts/checks/plugin_list_docs.sh'),
    kibanaPipeline.scriptTask('Check Types and Public API Docs', 'test/scripts/checks/type_check_plugin_public_api_docs.sh'),
    kibanaPipeline.scriptTask('Check Bundle Limits', 'test/scripts/checks/bundle_limits.sh'),
    kibanaPipeline.scriptTask('Check i18n', 'test/scripts/checks/i18n.sh'),
    kibanaPipeline.scriptTask('Check File Casing', 'test/scripts/checks/file_casing.sh'),
    kibanaPipeline.scriptTask('Check Licenses', 'test/scripts/checks/licenses.sh'),
    kibanaPipeline.scriptTask('Check Plugins With Circular Dependencies', 'test/scripts/checks/plugins_with_circular_deps.sh'),
    kibanaPipeline.scriptTask('Verify NOTICE', 'test/scripts/checks/verify_notice.sh'),
    kibanaPipeline.scriptTask('Test Projects', 'test/scripts/checks/test_projects.sh'),
    kibanaPipeline.scriptTask('Test Hardening', 'test/scripts/checks/test_hardening.sh'),
  ])
}

def lint() {
  tasks([
    kibanaPipeline.scriptTask('Lint: eslint', 'test/scripts/lint/eslint.sh'),
    kibanaPipeline.scriptTask('Lint: stylelint', 'test/scripts/lint/stylelint.sh'),
  ])
}

def test() {
  tasks([
    // This task requires isolation because of hard-coded, conflicting ports and such, so let's use Docker here
    kibanaPipeline.scriptTaskDocker('Jest Integration Tests', 'test/scripts/test/jest_integration.sh'),
    kibanaPipeline.scriptTask('API Integration Tests', 'test/scripts/test/api_integration.sh'),
  ])
}

def ossCiGroups() {
  def ciGroups = 1..11
  tasks(ciGroups.collect { kibanaPipeline.ossCiGroupProcess(it, true) })
}

def xpackCiGroups() {
  def ciGroups = 1..13
  tasks(ciGroups.collect { kibanaPipeline.xpackCiGroupProcess(it, true) })
}

def xpackCiGroupDocker() {
  task {
    workers.ci(name: 'xpack-cigroups-docker', size: 'm', ramDisk: true) {
      kibanaPipeline.downloadDefaultBuildArtifacts()
      kibanaPipeline.bash("""
        cd '${env.WORKSPACE}'
        mkdir -p kibana-build
        tar -xzf kibana-default.tar.gz -C kibana-build --strip=1
        tar -xzf kibana-default-plugins.tar.gz -C kibana
      """, "Extract Default Build artifacts")
      kibanaPipeline.xpackCiGroupProcess('Docker', true)()
    }
  }
}

def functionalOss(Map params = [:]) {
  def config = params ?: [
    serverIntegration: true,
    ciGroups: true,
    firefox: true,
    accessibility: true,
    pluginFunctional: true,
    visualRegression: false,
  ]

  task {
    if (config.ciGroups) {
      ossCiGroups()
    }

    if (config.firefox) {
      task(kibanaPipeline.functionalTestProcess('oss-firefox', './test/scripts/jenkins_firefox_smoke.sh'))
    }

    if (config.accessibility) {
      task(kibanaPipeline.functionalTestProcess('oss-accessibility', './test/scripts/jenkins_accessibility.sh'))
    }

    if (config.pluginFunctional) {
      task(kibanaPipeline.functionalTestProcess('oss-pluginFunctional', './test/scripts/jenkins_plugin_functional.sh'))
    }

    if (config.visualRegression) {
      task(kibanaPipeline.functionalTestProcess('oss-visualRegression', './test/scripts/jenkins_visual_regression.sh'))
    }

    if (config.serverIntegration) {
      task(kibanaPipeline.scriptTaskDocker('serverIntegration', './test/scripts/test/server_integration.sh'))
    }
  }
}

def functionalXpack(Map params = [:]) {
  def config = params ?: [
    ciGroups: true,
    firefox: true,
    accessibility: true,
    pluginFunctional: true,
    savedObjectsFieldMetrics:true,
    pageLoadMetrics: false,
    visualRegression: false,
  ]

  task {
    if (config.ciGroups) {
      xpackCiGroups()
      xpackCiGroupDocker()
    }

    if (config.firefox) {
      task(kibanaPipeline.functionalTestProcess('xpack-firefox', './test/scripts/jenkins_xpack_firefox_smoke.sh'))
    }

    if (config.accessibility) {
      task(kibanaPipeline.functionalTestProcess('xpack-accessibility', './test/scripts/jenkins_xpack_accessibility.sh'))
    }

    if (config.visualRegression) {
      task(kibanaPipeline.functionalTestProcess('xpack-visualRegression', './test/scripts/jenkins_xpack_visual_regression.sh'))
    }

    if (config.savedObjectsFieldMetrics) {
      task(kibanaPipeline.functionalTestProcess('xpack-savedObjectsFieldMetrics', './test/scripts/jenkins_xpack_saved_objects_field_metrics.sh'))
    }

    whenChanged([
      'x-pack/plugins/security_solution/',
      'x-pack/plugins/cases/',
      'x-pack/plugins/timelines/',
      'x-pack/plugins/lists/',
      'x-pack/test/security_solution_cypress/',
      'x-pack/plugins/triggers_actions_ui/public/application/sections/action_connector_form/',
      'x-pack/plugins/triggers_actions_ui/public/application/context/actions_connectors_context.tsx',
    ]) {
      if (githubPr.isPr()) {
        task(kibanaPipeline.functionalTestProcess('xpack-securitySolutionCypressChrome', './test/scripts/jenkins_security_solution_cypress_chrome.sh'))
        // Temporarily disabled to figure out test flake
        // task(kibanaPipeline.functionalTestProcess('xpack-securitySolutionCypressFirefox', './test/scripts/jenkins_security_solution_cypress_firefox.sh'))
      }
    }

    whenChanged([
      'x-pack/plugins/apm/',
    ]) {
      if (githubPr.isPr()) {
        task(kibanaPipeline.functionalTestProcess('xpack-APMCypress', './test/scripts/jenkins_apm_cypress.sh'))
      }
    }

    whenChanged([
      'x-pack/plugins/synthetics/',
    ]) {
      if (githubPr.isPr()) {
        task(kibanaPipeline.functionalTestProcess('xpack-UptimePlaywright', './test/scripts/jenkins_uptime_playwright.sh'))
      }
    }
<<<<<<< HEAD
    whenChanged([
      'x-pack/plugins/ux/',
    ]) {
      if (githubPr.isPr()) {
        task(kibanaPipeline.functionalTestProcess('xpack-uxPluginSynthetics', './test/scripts/jenkins_ux_synthetics.sh'))
      }
    }

=======
>>>>>>> edbcf8f3

    whenChanged([
      'x-pack/plugins/fleet/',
    ]) {
      if (githubPr.isPr()) {
        task(kibanaPipeline.functionalTestProcess('xpack-FleetCypress', './test/scripts/jenkins_fleet_cypress.sh'))
      }
    }

    whenChanged([
      'x-pack/plugins/osquery/',
    ]) {
      if (githubPr.isPr()) {
        task(kibanaPipeline.functionalTestProcess('xpack-osqueryCypress', './test/scripts/jenkins_osquery_cypress.sh'))
      }
    }

  }
}

def storybooksCi() {
  task {
    storybooks.buildAndUpload()
  }
}

return this<|MERGE_RESOLUTION|>--- conflicted
+++ resolved
@@ -164,7 +164,7 @@
         task(kibanaPipeline.functionalTestProcess('xpack-UptimePlaywright', './test/scripts/jenkins_uptime_playwright.sh'))
       }
     }
-<<<<<<< HEAD
+
     whenChanged([
       'x-pack/plugins/ux/',
     ]) {
@@ -173,8 +173,6 @@
       }
     }
 
-=======
->>>>>>> edbcf8f3
 
     whenChanged([
       'x-pack/plugins/fleet/',
