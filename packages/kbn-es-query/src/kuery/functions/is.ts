--- conflicted
+++ resolved
@@ -6,13 +6,8 @@
  * Side Public License, v 1.
  */
 
-<<<<<<< HEAD
-import { get, isUndefined } from 'lodash';
+import { isUndefined } from 'lodash';
 import * as estypes from '@elastic/elasticsearch/lib/api/typesWithBodyKey';
-=======
-import { isUndefined } from 'lodash';
-import { estypes } from '@elastic/elasticsearch';
->>>>>>> 2afb43b8
 import { getPhraseScript } from '../../filters';
 import { getFields } from './utils/get_fields';
 import { getTimeZoneFromSettings, getDataViewFieldSubtypeNested } from '../../utils';
