--- conflicted
+++ resolved
@@ -282,14 +282,10 @@
     "react-redux": "^7.2.0",
     "react-resizable": "^1.7.5",
     "react-router": "^5.2.0",
-<<<<<<< HEAD
+    "react-router-dom": "^5.2.0",
     "react-use": "^15.3.4",
-=======
-    "react-router-dom": "^5.2.0",
-    "react-use": "^13.27.0",
     "recompose": "^0.26.0",
     "redux": "^4.0.5",
->>>>>>> fe3b0538
     "redux-actions": "^2.6.5",
     "redux-observable": "^1.2.0",
     "redux-thunk": "^2.3.0",
