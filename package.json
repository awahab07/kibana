{
  "name": "kibana",
  "description": "Kibana is an open source (Apache Licensed), browser based analytics and search dashboard for Elasticsearch. Kibana is a snap to setup and start using. Kibana strives to be easy to get started with, while also being flexible and powerful, just like Elasticsearch.",
  "keywords": [
    "kibana",
    "elasticsearch",
    "logstash",
    "analytics",
    "visualizations",
    "dashboards",
    "dashboarding"
  ],
  "private": false,
  "version": "5.0.0",
  "build": {
    "number": 8467,
    "sha": "6cb7fec4e154faa0a4a3fee4b33dfef91b9870d9"
  },
  "homepage": "https://www.elastic.co/products/kibana",
  "bugs": {
    "url": "http://github.com/elastic/kibana/issues"
  },
  "license": "Apache-2.0",
  "author": "Rashid Khan <rashid.khan@elastic.co>",
  "contributors": [
    "Chris Cowan <chris.cowan@elastic.co>",
    "Court Ewing <court@elastic.co>",
    "Jim Unger <jim.unger@elastic.co>",
    "Joe Fleming <joe.fleming@elastic.co>",
    "Jon Budzenski <jonathan.budzenski@elastic.co>",
    "Juan Thomassie <juan.thomassie@elastic.co>",
    "Khalah Jones-Golden <khalah.jones@elastic.co>",
    "Lee Drengenberg <lee.drengenberg@elastic.co>",
    "Lukas Olson <lukas.olson@elastic.co>",
    "Matt Bargar <matt.bargar@elastic.co>",
    "Nicolás Bevacqua <nico@elastic.co>",
    "Shelby Sturgis <shelby@elastic.co>",
    "Spencer Alger <spencer.alger@elastic.co>",
    "Tim Sullivan <tim@elastic.co>"
  ],
  "scripts": {
    "test": "grunt test; grunt test:visualRegression",
    "test:dev": "grunt test:dev",
    "test:quick": "grunt test:quick",
    "test:browser": "grunt test:browser",
    "test:ui": "grunt test:ui",
    "test:ui:server": "grunt test:ui:server",
    "test:ui:runner": "grunt test:ui:runner",
    "test:server": "grunt test:server",
    "test:coverage": "grunt test:coverage",
    "build": "grunt build",
    "start": "sh ./bin/kibana --dev",
    "precommit": "grunt precommit",
    "karma": "karma start",
    "elasticsearch": "grunt esvm:dev:keepalive",
    "elasticsearchWithPlugins": "grunt esvm:withPlugins:keepalive",
    "lint": "grunt eslint:source",
    "lintroller": "grunt eslint:fixSource",
    "makelogs": "makelogs",
    "mocha": "mocha",
    "mocha:debug": "mocha --debug-brk",
    "sterilize": "grunt sterilize"
  },
  "repository": {
    "type": "git",
    "url": "https://github.com/elastic/kibana.git"
  },
  "dependencies": {
    "@bigfunger/decompress-zip": "0.2.0-stripfix2",
    "@elastic/datemath": "2.2.0",
    "@spalger/angular-bootstrap": "0.12.1",
    "@spalger/filesaver": "1.1.2",
    "@spalger/leaflet-draw": "0.2.3",
    "@spalger/leaflet-heat": "0.1.3",
    "@spalger/numeral": "^2.0.0",
    "@spalger/test-subj-selector": "0.2.1",
    "@spalger/ui-ace": "0.2.3",
    "angular": "1.4.7",
    "angular-bootstrap-colorpicker": "3.0.19",
    "angular-elastic": "2.5.0",
    "angular-route": "1.4.7",
    "ansicolors": "0.3.2",
    "autoprefixer": "5.1.1",
    "autoprefixer-loader": "2.0.0",
    "babel": "5.8.38",
    "babel-core": "5.8.38",
    "babel-loader": "5.3.2",
    "babel-runtime": "5.8.38",
    "bluebird": "2.9.34",
    "boom": "2.8.0",
    "bootstrap": "3.3.6",
    "brace": "0.5.1",
    "bunyan": "1.7.1",
    "clipboard": "1.5.5",
    "commander": "2.8.1",
    "css-loader": "0.17.0",
    "d3": "3.5.6",
    "dragula": "3.7.0",
    "elasticsearch": "10.1.2",
    "elasticsearch-browser": "10.1.2",
    "even-better": "7.0.2",
    "expiry-js": "0.1.7",
    "exports-loader": "0.6.2",
    "expose-loader": "0.7.0",
    "extract-text-webpack-plugin": "0.8.2",
    "file-loader": "0.8.4",
    "font-awesome": "4.4.0",
    "glob-all": "3.0.1",
    "good-squeeze": "2.1.0",
    "gridster": "0.5.6",
    "hapi": "8.8.1",
    "httpolyglot": "0.1.1",
    "imports-loader": "0.6.4",
    "jade": "1.11.0",
    "jade-loader": "0.7.1",
    "joi": "6.6.1",
    "jquery": "2.1.4",
    "js-yaml": "3.4.1",
    "json-loader": "0.5.3",
    "json-stringify-safe": "5.0.1",
    "jstimezonedetect": "1.0.5",
    "leaflet": "0.7.5",
    "less": "2.5.1",
    "less-loader": "2.2.0",
    "lodash": "3.10.1",
    "marked": "0.3.3",
    "minimatch": "2.0.10",
    "mkdirp": "0.5.1",
    "moment": "2.13.0",
    "moment-timezone": "0.5.4",
    "node-uuid": "1.4.7",
    "raw-loader": "0.5.1",
    "request": "2.61.0",
    "rimraf": "2.4.3",
    "rison-node": "1.0.0",
    "rjs-repack-loader": "1.0.6",
    "script-loader": "0.6.1",
    "semver": "5.1.0",
    "style-loader": "0.12.3",
    "tar": "2.2.0",
    "url-loader": "0.5.6",
    "validate-npm-package-name": "2.2.2",
    "webpack": "1.12.1",
    "webpack-directory-name-as-main": "1.0.0",
    "whatwg-fetch": "0.9.0",
    "wreck": "6.2.0"
  },
  "devDependencies": {
    "@elastic/eslint-config-kibana": "0.0.3",
    "Nonsense": "0.1.2",
    "angular-mocks": "1.4.7",
    "auto-release-sinon": "1.0.3",
    "babel-eslint": "4.1.8",
    "chokidar": "1.4.3",
<<<<<<< HEAD
    "chromedriver": "2.21.2",
=======
    "dot": "1.0.3",
>>>>>>> 5b385a53
    "elasticdump": "2.1.1",
    "eslint": "1.10.3",
    "eslint-plugin-mocha": "1.1.0",
    "event-stream": "3.3.2",
    "expect.js": "0.3.1",
    "faker": "1.1.0",
    "grunt": "0.4.5",
    "grunt-babel": "5.0.1",
    "grunt-cli": "0.1.13",
    "grunt-contrib-clean": "0.6.0",
    "grunt-contrib-copy": "0.8.1",
    "grunt-esvm": "3.2.1",
    "grunt-karma": "0.12.0",
    "grunt-run": "0.5.0",
    "grunt-s3": "0.2.0-alpha.3",
    "grunt-simple-mocha": "0.4.0",
    "gruntify-eslint": "1.0.1",
    "html-entities": "1.1.3",
    "husky": "0.8.1",
    "image-diff": "1.6.0",
    "intern": "3.2.3",
    "istanbul-instrumenter-loader": "0.1.3",
    "karma": "0.13.9",
    "karma-chrome-launcher": "0.2.0",
    "karma-coverage": "0.5.1",
    "karma-firefox-launcher": "0.1.6",
    "karma-ie-launcher": "0.2.0",
    "karma-mocha": "0.2.0",
    "karma-safari-launcher": "0.1.1",
    "license-checker": "3.1.0",
    "load-grunt-config": "0.19.1",
    "makelogs": "3.0.0-beta3",
    "marked-text-renderer": "0.1.0",
    "mocha": "2.3.0",
    "ncp": "2.0.0",
    "nock": "2.10.0",
    "npm": "2.11.0",
    "portscanner": "1.0.0",
    "simple-git": "1.37.0",
    "sinon": "1.17.2",
    "source-map": "0.4.4",
    "source-map-support": "0.4.0",
    "supertest-as-promised": "2.0.2"
  },
  "engines": {
    "node": "4.4.4",
    "npm": "2.15.1"
  }
}<|MERGE_RESOLUTION|>--- conflicted
+++ resolved
@@ -152,11 +152,8 @@
     "auto-release-sinon": "1.0.3",
     "babel-eslint": "4.1.8",
     "chokidar": "1.4.3",
-<<<<<<< HEAD
     "chromedriver": "2.21.2",
-=======
     "dot": "1.0.3",
->>>>>>> 5b385a53
     "elasticdump": "2.1.1",
     "eslint": "1.10.3",
     "eslint-plugin-mocha": "1.1.0",
