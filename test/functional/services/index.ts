/*
 * Copyright Elasticsearch B.V. and/or licensed to Elasticsearch B.V. under one
 * or more contributor license agreements. Licensed under the Elastic License
 * 2.0 and the Server Side Public License, v 1; you may not use this file except
 * in compliance with, at your election, the Elastic License 2.0 or the Server
 * Side Public License, v 1.
 */

import { services as commonServiceProviders } from '../../common/services';

import { AppsMenuProvider } from './apps_menu';
import {
  BrowserProvider,
  FailureDebuggingProvider,
  FindProvider,
  ScreenshotsService,
  SnapshotsService,
  TestSubjects,
} from './common';
import { ComboBoxProvider } from './combo_box';
import {
  DashboardAddPanelService,
  DashboardReplacePanelService,
  DashboardExpectService,
  DashboardPanelActionsService,
  DashboardVisualizationsService,
} from './dashboard';
import { DocTableService } from './doc_table';
import { EmbeddingProvider } from './embedding';
import { FilterBarService } from './filter_bar';
import { FlyoutService } from './flyout';
import { GlobalNavService } from './global_nav';
import { InspectorService } from './inspector';
import { FieldEditorService } from './field_editor';
import { ManagementMenuProvider } from './management';
import { QueryBarProvider } from './query_bar';
import { RemoteProvider } from './remote';
import { RenderableProvider } from './renderable';
import { ToastsProvider } from './toasts';
import { DataGridService } from './data_grid';
import {
  PieChartService,
  ElasticChartService,
  VegaDebugInspectorViewService,
} from './visualizations';
import { ListingTableService } from './listing_table';
import { SavedQueryManagementComponentProvider } from './saved_query_management_component';
import { KibanaSupertestProvider } from './supertest';
import { MenuToggleProvider } from './menu_toggle';
import { MonacoEditorProvider } from './monaco_editor';

export const services = {
  ...commonServiceProviders,

  __webdriver__: RemoteProvider,
  filterBar: FilterBarService,
  queryBar: QueryBarProvider,
  find: FindProvider,
  testSubjects: TestSubjects,
  docTable: DocTableService,
  screenshots: ScreenshotsService,
  snapshots: SnapshotsService,
  failureDebugging: FailureDebuggingProvider,
  listingTable: ListingTableService,
  dashboardVisualizations: DashboardVisualizationsService,
  dashboardExpect: DashboardExpectService,
  dashboardAddPanel: DashboardAddPanelService,
  dashboardReplacePanel: DashboardReplacePanelService,
  dashboardPanelActions: DashboardPanelActionsService,
  flyout: FlyoutService,
  comboBox: ComboBoxProvider,
  dataGrid: DataGridService,
  embedding: EmbeddingProvider,
  renderable: RenderableProvider,
  browser: BrowserProvider,
<<<<<<< HEAD
  pieChart: PieChartProvider,
  inspector: InspectorService,
=======
  pieChart: PieChartService,
  inspector: InspectorProvider,
>>>>>>> c166dae3
  fieldEditor: FieldEditorService,
  vegaDebugInspector: VegaDebugInspectorViewService,
  appsMenu: AppsMenuProvider,
  globalNav: GlobalNavService,
  toasts: ToastsProvider,
  savedQueryManagementComponent: SavedQueryManagementComponentProvider,
  elasticChart: ElasticChartService,
  supertest: KibanaSupertestProvider,
  managementMenu: ManagementMenuProvider,
  monacoEditor: MonacoEditorProvider,
  MenuToggle: MenuToggleProvider,
};<|MERGE_RESOLUTION|>--- conflicted
+++ resolved
@@ -73,13 +73,8 @@
   embedding: EmbeddingProvider,
   renderable: RenderableProvider,
   browser: BrowserProvider,
-<<<<<<< HEAD
-  pieChart: PieChartProvider,
+  pieChart: PieChartService,
   inspector: InspectorService,
-=======
-  pieChart: PieChartService,
-  inspector: InspectorProvider,
->>>>>>> c166dae3
   fieldEditor: FieldEditorService,
   vegaDebugInspector: VegaDebugInspectorViewService,
   appsMenu: AppsMenuProvider,
