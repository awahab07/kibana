--- conflicted
+++ resolved
@@ -27,19 +27,11 @@
 } from './dashboard';
 import { DocTableService } from './doc_table';
 import { EmbeddingProvider } from './embedding';
-<<<<<<< HEAD
-import { FilterBarProvider } from './filter_bar';
+import { FilterBarService } from './filter_bar';
 import { FlyoutService } from './flyout';
 import { GlobalNavProvider } from './global_nav';
 import { InspectorService } from './inspector';
-import { FieldEditorProvider } from './field_editor';
-=======
-import { FilterBarService } from './filter_bar';
-import { FlyoutProvider } from './flyout';
-import { GlobalNavProvider } from './global_nav';
-import { InspectorProvider } from './inspector';
 import { FieldEditorService } from './field_editor';
->>>>>>> 2d6ee262
 import { ManagementMenuProvider } from './management';
 import { QueryBarProvider } from './query_bar';
 import { RemoteProvider } from './remote';
@@ -82,13 +74,8 @@
   renderable: RenderableProvider,
   browser: BrowserProvider,
   pieChart: PieChartProvider,
-<<<<<<< HEAD
   inspector: InspectorService,
-  fieldEditor: FieldEditorProvider,
-=======
-  inspector: InspectorProvider,
   fieldEditor: FieldEditorService,
->>>>>>> 2d6ee262
   vegaDebugInspector: VegaDebugInspectorViewProvider,
   appsMenu: AppsMenuProvider,
   globalNav: GlobalNavProvider,
