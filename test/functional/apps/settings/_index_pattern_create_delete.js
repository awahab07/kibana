import {
  bdd,
  common,
  remote,
  scenarioManager,
  settingsPage,
  esClient
} from '../../../support';

var expect = require('expect.js');

<<<<<<< HEAD
  (function () {
    bdd.describe('creating and deleting default index', function describeIndexTests() {
      bdd.before(function () {
        // delete .kibana index and then wait for Kibana to re-create it
        return esClient.deleteAndUpdateConfigDoc()
        .then(function () {
          return settingsPage.navigateTo().then(settingsPage.clickExistingIndicesAddDataLink);
        });
      });
=======
bdd.describe('creating and deleting default index', function describeIndexTests() {
  bdd.before(function () {
    // delete .kibana index and then wait for Kibana to re-create it
    return esClient.deleteAndUpdateConfigDoc()
    .then(function () {
      return settingsPage.navigateTo();
    });
  });
>>>>>>> a553bab1

  bdd.describe('index pattern creation', function indexPatternCreation() {
    bdd.before(function () {
      return settingsPage.createIndexPattern();
    });

    bdd.it('should have index pattern in page header', function pageHeader() {
      return settingsPage.getIndexPageHeading().getVisibleText()
      .then(function (patternName) {
        expect(patternName).to.be('logstash-*');
      });
    });

    bdd.it('should have index pattern in url', function url() {
      return common.try(function tryingForTime() {
        return remote.getCurrentUrl()
        .then(function (currentUrl) {
          expect(currentUrl).to.contain('logstash-*');
        });
      });
    });

    bdd.it('should have expected table headers', function checkingHeader() {
      return settingsPage.getTableHeader()
      .then(function (headers) {
        common.debug('header.length = ' + headers.length);
        var expectedHeaders = [
          'name',
          'type',
          'format',
          'analyzed',
          'indexed',
          'controls'
        ];

        // 6 name   type  format  analyzed  indexed   controls
        expect(headers.length).to.be(expectedHeaders.length);

        var comparedHeaders = headers.map(function compareHead(header, i) {
          return header.getVisibleText()
          .then(function (text) {
            expect(text).to.be(expectedHeaders[i]);
          });
        });

        return Promise.all(comparedHeaders);
      });
    });
  });

  bdd.describe('index pattern deletion', function indexDelete() {
    bdd.before(function () {
      var expectedAlertText = 'Are you sure you want to remove this index pattern?';
      return settingsPage.removeIndexPattern()
      .then(function (alertText) {
        expect(alertText).to.be(expectedAlertText);
      });
    });

<<<<<<< HEAD
        bdd.it('should return to the add data landing page', function returnToPage() {
          return common.try(function tryingForTime() {
            return common.findTestSubject('addData');
          })
          .catch(common.handleError(this));
        });
=======
    bdd.it('should return to index pattern creation page', function returnToPage() {
      return common.try(function tryingForTime() {
        return settingsPage.getCreateButton();
      });
    });
>>>>>>> a553bab1

    bdd.it('should remove index pattern from url', function indexNotInUrl() {
      // give the url time to settle
      return common.try(function tryingForTime() {
        return remote.getCurrentUrl()
        .then(function (currentUrl) {
          common.debug('currentUrl = ' + currentUrl);
          expect(currentUrl).to.not.contain('logstash-*');
        });
      });
    });
  });
});<|MERGE_RESOLUTION|>--- conflicted
+++ resolved
@@ -9,26 +9,14 @@
 
 var expect = require('expect.js');
 
-<<<<<<< HEAD
-  (function () {
-    bdd.describe('creating and deleting default index', function describeIndexTests() {
-      bdd.before(function () {
-        // delete .kibana index and then wait for Kibana to re-create it
-        return esClient.deleteAndUpdateConfigDoc()
-        .then(function () {
-          return settingsPage.navigateTo().then(settingsPage.clickExistingIndicesAddDataLink);
-        });
-      });
-=======
 bdd.describe('creating and deleting default index', function describeIndexTests() {
   bdd.before(function () {
     // delete .kibana index and then wait for Kibana to re-create it
     return esClient.deleteAndUpdateConfigDoc()
     .then(function () {
-      return settingsPage.navigateTo();
+      return settingsPage.navigateTo().then(settingsPage.clickExistingIndicesAddDataLink);
     });
   });
->>>>>>> a553bab1
 
   bdd.describe('index pattern creation', function indexPatternCreation() {
     bdd.before(function () {
@@ -88,20 +76,11 @@
       });
     });
 
-<<<<<<< HEAD
-        bdd.it('should return to the add data landing page', function returnToPage() {
-          return common.try(function tryingForTime() {
-            return common.findTestSubject('addData');
-          })
-          .catch(common.handleError(this));
-        });
-=======
-    bdd.it('should return to index pattern creation page', function returnToPage() {
+    bdd.it('should return to the add data landing page', function returnToPage() {
       return common.try(function tryingForTime() {
-        return settingsPage.getCreateButton();
+        return common.findTestSubject('addData');
       });
     });
->>>>>>> a553bab1
 
     bdd.it('should remove index pattern from url', function indexNotInUrl() {
       // give the url time to settle
