--- conflicted
+++ resolved
@@ -16,34 +16,8 @@
         var fromTime = '2015-09-19 06:31:44.000';
         var toTime = '2015-09-23 18:31:44.000';
 
-<<<<<<< HEAD
-        return scenarioManager.reload('emptyKibana')
-        .then(function () {
-          common.debug('navigateTo');
-          return settingsPage.navigateTo().then(settingsPage.clickExistingIndicesAddDataLink);
-        })
-        .then(function () {
-          common.debug('createIndexPattern');
-          return settingsPage.createIndexPattern();
-        })
-        .then(function () {
-          return settingsPage.clickAdvancedTab();
-        })
-        .then(function GetAdvancedSetting() {
-          common.debug('check for required UTC timezone');
-          return settingsPage.getAdvancedSettings('dateFormat:tz');
-        })
-        .then(function (advancedSetting) {
-          expect(advancedSetting).to.be('UTC');
-        })
-        .then(function () {
-          common.debug('navigateToApp visualize');
-          return common.navigateToApp('visualize');
-        })
-=======
         common.debug('navigateToApp visualize');
         return common.navigateToApp('visualize')
->>>>>>> 70cae374
         .then(function () {
           common.debug('clickLineChart');
           return visualizePage.clickLineChart();
