--- conflicted
+++ resolved
@@ -14,17 +14,6 @@
   query: StreamQuery,
   includeMetadata: boolean = false
 ): string => {
-<<<<<<< HEAD
-  const metadata = includeMetadata ? ' METADATA _id, _source' : '';
-  const systemFilter = query.system ? ` AND ${conditionToESQL(query.system.filter)}` : '';
-  const escapedKql = query.kql.query.replace(/"/g, '\\"');
-
-  // TODO: Move the following to kbn-streamlang esql transpiler
-  const esqlQuery = `FROM ${indices.join(
-    ','
-  )}${metadata} | WHERE KQL("${escapedKql}")${systemFilter}`;
-  return esqlQuery;
-=======
   const fromCommand = Builder.command({
     name: 'from',
     args: [
@@ -66,5 +55,4 @@
   const esqlQuery = Builder.expression.query([fromCommand, whereCommand]);
 
   return BasicPrettyPrinter.print(esqlQuery);
->>>>>>> dbcae6c2
 };