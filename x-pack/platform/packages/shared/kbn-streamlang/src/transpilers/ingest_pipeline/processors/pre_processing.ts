--- conflicted
+++ resolved
@@ -45,11 +45,8 @@
  * Mapping of Streamlang action names to Ingest Pipeline processor names. Maps only when they differ.
  */
 const processorRenames: Record<string, string> = {
+  drop_document: 'drop',
   replace: 'gsub',
-<<<<<<< HEAD
-=======
-  drop_document: 'drop',
->>>>>>> 32d8dd9b
 };
 
 function renameProcessor(action: string) {
