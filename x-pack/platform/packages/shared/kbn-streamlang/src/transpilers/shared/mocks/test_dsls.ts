/*
 * Copyright Elasticsearch B.V. and/or licensed to Elasticsearch B.V. under one
 * or more contributor license agreements. Licensed under the Elastic License
 * 2.0; you may not use this file except in compliance with the Elastic License
 * 2.0.
 */

import type {
  AppendProcessor,
  ConvertProcessor,
  DateProcessor,
  DissectProcessor,
  GrokProcessor,
  ManualIngestPipelineProcessor,
<<<<<<< HEAD
  AppendProcessor,
  ConvertProcessor,
  ReplaceProcessor,
=======
  RenameProcessor,
  SetProcessor,
  DropDocumentProcessor,
>>>>>>> 32d8dd9b
} from '../../../../types/processors';
import type { StreamlangDSL } from '../../../../types/streamlang';

export const comprehensiveTestDSL: StreamlangDSL = {
  steps: [
    {
      action: 'drop_document',
      where: {
        field: 'https.status_code',
        eq: 200,
      },
    } as DropDocumentProcessor,
    // Convert a field to a different type
    {
      action: 'convert',
      from: 'http.status_code',
      type: 'string',
      to: 'http.status_code_str',
      where: {
        field: 'http.error',
        eq: 404,
      },
    } as ConvertProcessor,
    // Replace a string pattern
    {
      action: 'replace',
      from: 'message',
      pattern: 'error',
      replacement: 'warning',
      to: 'clean_message',
      where: {
        field: 'log_level',
        eq: 'ERROR',
      },
    } as ReplaceProcessor,
    // Rename a field
    {
      action: 'rename',
      from: 'attributes.old_name',
      to: 'attributes.new_name',
    } as RenameProcessor,
    // Set a field to a constant value
    {
      action: 'set',
      to: 'attributes.status',
      value: 'active',
    } as SetProcessor,
    // Grok parsing
    {
      action: 'grok',
      from: 'body.message',
      patterns: ['%{IP:attributes.client_ip} - %{WORD:attributes.method}'],
    } as GrokProcessor,
    // Date parsing and formatting
    {
      action: 'date',
      from: 'attributes.timestamp',
      formats: ["yyyy-MM-dd'T'HH:mm:ss.SSSZ", 'yyyy-MM-dd HH:mm:ss'],
      to: 'attributes.parsed_time',
      output_format: 'yyyy-MM-dd',
    } as DateProcessor,
    // Dissect parsing
    {
      action: 'dissect',
      from: 'body.log',
      pattern: '%{attributes.client} %{attributes.method} %{attributes.path}',
    } as DissectProcessor,
    // Append parsing
    {
      action: 'append',
      to: 'attributes.tags',
      value: ['new_tag'],
    } as AppendProcessor,
    // Conditional execution (inline where)
    {
      action: 'set',
      to: 'attributes.flag',
      value: 'yes',
      where: {
        field: 'attributes.status',
        eq: 'active',
      },
    } as SetProcessor,
    // Multiple steps under a condition (where block)
    {
      where: {
        field: 'attributes.env',
        eq: 'prod',
        steps: [
          {
            action: 'set',
            to: 'attributes.prod_flag',
            value: 'prod-env',
          } as SetProcessor,
        ],
      },
    },
    // Nested conditionals
    {
      where: {
        or: [
          { field: 'attributes.a', eq: 1 }, // condition A
          { field: 'attributes.b', eq: 2 }, // condition B
        ],
        steps: [
          {
            action: 'set',
            to: 'attributes.prod_flag',
            value: 'prod-env',
          } as SetProcessor,
          {
            where: {
              field: 'attributes.department',
              eq: 'legal',
              steps: [
                {
                  action: 'set',
                  to: 'attributes.department_flag',
                  value: 'legal-department',
                } as SetProcessor,
              ],
            },
          },
        ],
      },
    },
    // Complex (boolean) conditionals
    {
      action: 'set',
      to: 'attributes.test',
      value: 'yes',
      where: {
        or: [
          { field: 'attributes.status', eq: 'active' },
          {
            and: [
              { field: 'attributes.status', eq: 'inactive' },
              { field: 'attributes.read_only', eq: false },
            ],
          },
        ],
      },
    } as SetProcessor,
    // Escape hatch (manual ingest pipeline configuration)
    {
      action: 'manual_ingest_pipeline',
      processors: [
        {
          set: {
            field: 'attributes.my_field',
            value: 'my_value',
          },
        },
      ],
    } as ManualIngestPipelineProcessor,
  ],
};

export const notConditionsTestDSL: StreamlangDSL = {
  steps: [
    {
      action: 'set',
      to: 'attributes.not_flag',
      value: 'not-active',
      where: {
        not: {
          field: 'attributes.status',
          eq: 'active',
        },
      },
    } as SetProcessor,
    {
      where: {
        not: {
          or: [
            { field: 'attributes.a', eq: 1 },
            { field: 'attributes.b', eq: 2 },
          ],
        },
        steps: [
          {
            action: 'set',
            to: 'attributes.not_nested',
            value: 'not-a-or-b',
          } as SetProcessor,
        ],
      },
    },
  ],
};

export const typeCoercionsTestDSL: StreamlangDSL = {
  steps: [
    // Boolean true coercion test (both eq and neq)
    {
      action: 'set',
      to: 'attributes.boolean_true_test',
      value: 'matched_true_test',
      where: {
        and: [
          { field: 'attributes.is_active', eq: true },
          { field: 'attributes.is_active_str', eq: 'true' },
          { field: 'attributes.is_inactive', neq: true },
          { field: 'attributes.is_inactive_str', neq: 'true' },
        ],
      },
    } as SetProcessor,
    // Boolean false coercion test (both eq and neq)
    {
      action: 'set',
      to: 'attributes.boolean_false_test',
      value: 'matched_false_test',
      where: {
        and: [
          { field: 'attributes.is_disabled', eq: false },
          { field: 'attributes.is_disabled_str', eq: 'false' },
          { field: 'attributes.is_enabled', neq: false },
          { field: 'attributes.is_enabled_str', neq: 'false' },
        ],
      },
    } as SetProcessor,
    // Numeric 450 coercion test (both eq and neq)
    {
      action: 'set',
      to: 'attributes.numeric_450_test',
      value: 'matched_450_test',
      where: {
        and: [
          { field: 'attributes.status_code', eq: 450 },
          { field: 'attributes.status_code_str', eq: '450' },
          { field: 'attributes.other_code', neq: 450 },
          { field: 'attributes.other_code_str', neq: '450' },
        ],
      },
    } as SetProcessor,
    // Mixed type coercion with range and comparisons
    {
      action: 'set',
      to: 'attributes.mixed_coercion_test',
      value: 'matched_mixed_coercion',
      where: {
        and: [
          { field: 'attributes.response_time', gt: 100 },
          { field: 'attributes.response_time_str', gt: '100' },
          { field: 'attributes.port', range: { gte: '8000', lte: '9000' } },
          { field: 'attributes.is_enabled', eq: true },
          { field: 'attributes.count_str', eq: '42' },
        ],
      },
    } as SetProcessor,
  ],
};

export const manualIngestPipelineTestDSL: StreamlangDSL = {
  steps: [
    {
      action: 'manual_ingest_pipeline',
      processors: [
        {
          set: {
            field: 'foo',
            value: 'bar',
            if: 'ctx._source.active == true',
          },
        },
        {
          rename: {
            field: 'foo',
            target_field: 'baz',
          },
        },
        {
          set: {
            field: 'baz',
            value: 'qux',
            if: "ctx._source.env == 'prod'",
          },
        },
      ],
      where: {
        field: 'attributes.status',
        eq: 'active',
      },
      ignore_failure: true,
      tag: 'custom-pipeline',
      on_failure: [
        {
          set: {
            field: 'error',
            value: 'failed',
          },
        },
      ],
    } as ManualIngestPipelineProcessor,
  ],
};<|MERGE_RESOLUTION|>--- conflicted
+++ resolved
@@ -12,15 +12,10 @@
   DissectProcessor,
   GrokProcessor,
   ManualIngestPipelineProcessor,
-<<<<<<< HEAD
-  AppendProcessor,
-  ConvertProcessor,
-  ReplaceProcessor,
-=======
   RenameProcessor,
   SetProcessor,
   DropDocumentProcessor,
->>>>>>> 32d8dd9b
+  ReplaceProcessor,
 } from '../../../../types/processors';
 import type { StreamlangDSL } from '../../../../types/streamlang';
 
