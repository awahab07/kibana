--- conflicted
+++ resolved
@@ -16,10 +16,7 @@
   "kbn_references": [
     "@kbn/zod",
     "@kbn/zod-helpers",
-<<<<<<< HEAD
+    "@kbn/i18n",
     "@kbn/esql-ast"
-=======
-    "@kbn/i18n",
->>>>>>> e1d9edfe
   ]
 }