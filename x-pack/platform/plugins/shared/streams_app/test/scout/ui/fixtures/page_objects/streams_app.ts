--- conflicted
+++ resolved
@@ -7,8 +7,7 @@
 
 /* eslint-disable playwright/no-nth-methods */
 
-<<<<<<< HEAD
-import type { ScoutPage } from '@kbn/scout';
+import type { Locator, ScoutPage } from '@kbn/scout';
 import {
   expect,
   EuiDataGridWrapper,
@@ -17,11 +16,6 @@
   EuiCodeBlockWrapper,
   KibanaCodeEditorWrapper,
 } from '@kbn/scout';
-=======
-import type { Locator, ScoutPage } from '@kbn/scout';
-import { expect } from '@kbn/scout';
-import { EuiComboBoxWrapper } from '@kbn/scout';
->>>>>>> 4fc80279
 import type { FieldTypeOption } from '../../../../../public/components/data_management/schema_editor/constants';
 
 export class StreamsApp {
