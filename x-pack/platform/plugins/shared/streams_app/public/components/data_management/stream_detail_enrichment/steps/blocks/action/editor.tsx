/*
 * Copyright Elasticsearch B.V. and/or licensed to Elasticsearch B.V. under one
 * or more contributor license agreements. Licensed under the Elastic License
 * 2.0; you may not use this file except in compliance with the Elastic License
 * 2.0.
 */

import {
  EuiFlexGroup,
  EuiButtonEmpty,
  EuiButton,
  EuiSpacer,
  EuiForm,
  EuiHorizontalRule,
  EuiFlexItem,
  EuiCallOut,
} from '@elastic/eui';
import { i18n } from '@kbn/i18n';
import type { StreamlangProcessorDefinitionWithUIAttributes } from '@kbn/streamlang';
import { isActionBlock } from '@kbn/streamlang';
import { useUnsavedChangesPrompt } from '@kbn/unsaved-changes-prompt';
import { isEqual, isEmpty } from 'lodash';
import React, { useState, useEffect, forwardRef } from 'react';
import type { SubmitHandler } from 'react-hook-form';
import { useForm, useWatch, FormProvider } from 'react-hook-form';
import { useSelector } from '@xstate5/react';
import { useDiscardConfirm } from '../../../../../../hooks/use_discard_confirm';
import type { ActionBlockProps } from '.';
import { selectPreviewRecords } from '../../../state_management/simulation_state_machine/selectors';
import {
  useGetStreamEnrichmentState,
  useStreamEnrichmentSelector,
} from '../../../state_management/stream_enrichment_state_machine';
import { selectValidationErrors } from '../../../state_management/stream_enrichment_state_machine/selectors';
import type { ProcessorFormState } from '../../../types';
import {
  convertFormStateToProcessor,
  SPECIALISED_TYPES,
  getFormStateFromActionStep,
} from '../../../utils';
import { ConfigDrivenProcessorFields } from './config_driven/components/fields';
import type { ConfigDrivenProcessorType } from './config_driven/types';
import { DateProcessorForm } from './date';
import { DissectProcessorForm } from './dissect';
import { GrokProcessorForm } from './grok';
import { ManualIngestPipelineProcessorForm } from './manual_ingest_pipeline';
import { ProcessorErrors } from './processor_metrics';
import { ProcessorTypeSelector } from './processor_type_selector';
import { SetProcessorForm } from './set';
import { useKibana } from '../../../../../../hooks/use_kibana';
import { deleteProcessorPromptOptions, discardChangesPromptOptions } from './prompt_options';
import { ConvertProcessorForm } from './convert';
import { ReplaceProcessorForm } from './replace';
import { DropProcessorForm } from './drop_document';
<<<<<<< HEAD
import { MathProcessorForm } from './math';
=======
import { ProcessorContextProvider } from './processor_context';
import { selectStreamType } from '../../../state_management/stream_enrichment_state_machine/selectors';
>>>>>>> d0b93c95

export const ActionBlockEditor = forwardRef<HTMLDivElement, ActionBlockProps>((props, ref) => {
  const { processorMetrics, stepRef } = props;
  const { appParams, core } = useKibana();

  const getEnrichmentState = useGetStreamEnrichmentState();

  const grokCollection = useStreamEnrichmentSelector((snapshot) => snapshot.context.grokCollection);

  const step = useSelector(stepRef, (snapshot) => snapshot.context.step);

  const [defaultValues] = useState(() =>
    getFormStateFromActionStep(
      selectPreviewRecords(getEnrichmentState().context.simulatorRef.getSnapshot().context),
      { grokCollection },
      step as StreamlangProcessorDefinitionWithUIAttributes
    )
  );

  const typeValidationErrors = useStreamEnrichmentSelector((snapshot) => {
    const errors = selectValidationErrors(snapshot.context);
    return errors.get(step.customIdentifier) || [];
  });

  const methods = useForm<ProcessorFormState>({
    // TODO: See if this can be stricter, DeepPartial<ProcessorFormState> doesn't work
    defaultValues: defaultValues as any,
    mode: 'onChange',
  });

  useEffect(() => {
    const { unsubscribe } = methods.watch((value) => {
      const { processorDefinition, processorResources } = convertFormStateToProcessor(
        value as ProcessorFormState
      );
      stepRef.send({
        type: 'step.changeProcessor',
        step: processorDefinition,
        resources: processorResources,
      });
    });
    return () => unsubscribe();
  }, [methods, stepRef]);

  const isConfigured = useSelector(stepRef, (snapshot) => snapshot.matches('configured'));
  const canDelete = useSelector(stepRef, (snapshot) => snapshot.can({ type: 'step.delete' }));
  const canSave = useSelector(stepRef, (snapshot) => snapshot.can({ type: 'step.save' }));

  const hasStreamChanges = useStreamEnrichmentSelector((state) =>
    state.can({ type: 'stream.reset' })
  );
  const hasStepChanges = useSelector(
    stepRef,
    (snapshot) => !isEqual(snapshot.context.previousStep, snapshot.context.step)
  );

  const streamType = useStreamEnrichmentSelector((snapshot) => selectStreamType(snapshot.context));

  const type = useWatch({ control: methods.control, name: 'action' });

  useUnsavedChangesPrompt({
    hasUnsavedChanges: hasStreamChanges || hasStepChanges,
    history: appParams.history,
    http: core.http,
    navigateToUrl: core.application.navigateToUrl,
    openConfirm: core.overlays.openConfirm,
    shouldPromptOnReplace: false,
  });

  const handleCancel = useDiscardConfirm(() => stepRef.send({ type: 'step.cancel' }), {
    enabled: hasStepChanges,
    ...discardChangesPromptOptions,
  });

  const handleDelete = useDiscardConfirm(() => stepRef.send({ type: 'step.delete' }), {
    enabled: canDelete,
    ...deleteProcessorPromptOptions,
  });

  const handleSubmit: SubmitHandler<ProcessorFormState> = () => {
    stepRef.send({ type: 'step.save' });
  };

  if (!isActionBlock(step)) return null;

  return (
    <div ref={ref}>
      <EuiFlexGroup gutterSize="s" direction="column">
        <strong>{step.action.toUpperCase()}</strong>
        <EuiFlexItem>
          <FormProvider {...methods}>
<<<<<<< HEAD
            <EuiForm component="form" fullWidth onSubmit={methods.handleSubmit(handleSubmit)}>
              <ProcessorTypeSelector disabled={isConfigured} />
              <EuiSpacer size="m" />
              {type === 'convert' && <ConvertProcessorForm />}
              {type === 'replace' && <ReplaceProcessorForm />}
              {type === 'date' && <DateProcessorForm />}
              {type === 'grok' && <GrokProcessorForm />}
              {type === 'dissect' && <DissectProcessorForm />}
              {type === 'manual_ingest_pipeline' && <ManualIngestPipelineProcessorForm />}
              {type === 'math' && <MathProcessorForm />}
              {type === 'set' && <SetProcessorForm />}
              {type === 'drop_document' && <DropProcessorForm />}
              {!SPECIALISED_TYPES.includes(type) && (
                <ConfigDrivenProcessorFields type={type as ConfigDrivenProcessorType} />
              )}
            </EuiForm>
=======
            <ProcessorContextProvider processorId={step.customIdentifier}>
              <EuiForm component="form" fullWidth onSubmit={methods.handleSubmit(handleSubmit)}>
                <ProcessorTypeSelector disabled={isConfigured} />
                <EuiSpacer size="m" />
                {type === 'convert' && <ConvertProcessorForm />}
                {type === 'replace' && <ReplaceProcessorForm />}
                {type === 'date' && <DateProcessorForm />}
                {type === 'grok' && <GrokProcessorForm />}
                {type === 'dissect' && <DissectProcessorForm />}
                {type === 'manual_ingest_pipeline' && <ManualIngestPipelineProcessorForm />}
                {type === 'set' && <SetProcessorForm />}
                {type === 'drop_document' && <DropProcessorForm />}
                {!SPECIALISED_TYPES.includes(type) && (
                  <ConfigDrivenProcessorFields type={type as ConfigDrivenProcessorType} />
                )}
              </EuiForm>
            </ProcessorContextProvider>
>>>>>>> d0b93c95
            <EuiHorizontalRule margin="m" />
            <EuiFlexGroup justifyContent="spaceBetween" alignItems="center">
              <EuiFlexItem grow={false}>
                {canDelete && (
                  <EuiButton
                    data-test-subj="streamsAppProcessorConfigurationButton"
                    data-stream-type={streamType}
                    color="danger"
                    onClick={handleDelete}
                    size="s"
                  >
                    {i18n.translate(
                      'xpack.streams.streamDetailView.managementTab.enrichment.deleteProcessorLabel',
                      { defaultMessage: 'Delete processor' }
                    )}
                  </EuiButton>
                )}
              </EuiFlexItem>
              <EuiFlexItem grow={false}>
                <EuiFlexGroup gutterSize="s">
                  <EuiFlexItem grow={false}>
                    <EuiButtonEmpty
                      data-test-subj="streamsAppProcessorConfigurationCancelButton"
                      data-stream-type={streamType}
                      onClick={handleCancel}
                      size="s"
                    >
                      {i18n.translate(
                        'xpack.streams.streamDetailView.managementTab.enrichment.ProcessorConfiguration.cancel',
                        { defaultMessage: 'Cancel' }
                      )}
                    </EuiButtonEmpty>
                  </EuiFlexItem>
                  <EuiFlexItem grow={false}>
                    <EuiButton
                      data-test-subj="streamsAppProcessorConfigurationSaveProcessorButton"
                      data-stream-type={streamType}
                      size="s"
                      fill
                      onClick={methods.handleSubmit(handleSubmit)}
                      disabled={!canSave}
                    >
                      {isConfigured
                        ? i18n.translate(
                            'xpack.streams.streamDetailView.managementTab.enrichment.ProcessorConfiguration.confirmProcessor',
                            { defaultMessage: 'Update' }
                          )
                        : i18n.translate(
                            'xpack.streams.streamDetailView.managementTab.enrichment.ProcessorConfiguration.confirmCreateProcessor',
                            { defaultMessage: 'Create' }
                          )}
                    </EuiButton>
                  </EuiFlexItem>
                </EuiFlexGroup>
              </EuiFlexItem>
            </EuiFlexGroup>
            {typeValidationErrors.length > 0 && (
              <>
                <EuiSpacer size="m" />
                <EuiCallOut
                  announceOnMount
                  title={i18n.translate(
                    'xpack.streams.streamDetailView.managementTab.enrichment.typeValidationErrors.title',
                    { defaultMessage: 'Type validation errors' }
                  )}
                  color="danger"
                  iconType="warning"
                  size="s"
                >
                  <ul>
                    {typeValidationErrors.map((error, index: number) => (
                      <li key={index}>{error.message}</li>
                    ))}
                  </ul>
                </EuiCallOut>
              </>
            )}
            {processorMetrics && !isEmpty(processorMetrics.errors) && (
              <ProcessorErrors metrics={processorMetrics} />
            )}
          </FormProvider>
        </EuiFlexItem>
      </EuiFlexGroup>
    </div>
  );
});<|MERGE_RESOLUTION|>--- conflicted
+++ resolved
@@ -52,12 +52,9 @@
 import { ConvertProcessorForm } from './convert';
 import { ReplaceProcessorForm } from './replace';
 import { DropProcessorForm } from './drop_document';
-<<<<<<< HEAD
 import { MathProcessorForm } from './math';
-=======
 import { ProcessorContextProvider } from './processor_context';
 import { selectStreamType } from '../../../state_management/stream_enrichment_state_machine/selectors';
->>>>>>> d0b93c95
 
 export const ActionBlockEditor = forwardRef<HTMLDivElement, ActionBlockProps>((props, ref) => {
   const { processorMetrics, stepRef } = props;
@@ -149,24 +146,6 @@
         <strong>{step.action.toUpperCase()}</strong>
         <EuiFlexItem>
           <FormProvider {...methods}>
-<<<<<<< HEAD
-            <EuiForm component="form" fullWidth onSubmit={methods.handleSubmit(handleSubmit)}>
-              <ProcessorTypeSelector disabled={isConfigured} />
-              <EuiSpacer size="m" />
-              {type === 'convert' && <ConvertProcessorForm />}
-              {type === 'replace' && <ReplaceProcessorForm />}
-              {type === 'date' && <DateProcessorForm />}
-              {type === 'grok' && <GrokProcessorForm />}
-              {type === 'dissect' && <DissectProcessorForm />}
-              {type === 'manual_ingest_pipeline' && <ManualIngestPipelineProcessorForm />}
-              {type === 'math' && <MathProcessorForm />}
-              {type === 'set' && <SetProcessorForm />}
-              {type === 'drop_document' && <DropProcessorForm />}
-              {!SPECIALISED_TYPES.includes(type) && (
-                <ConfigDrivenProcessorFields type={type as ConfigDrivenProcessorType} />
-              )}
-            </EuiForm>
-=======
             <ProcessorContextProvider processorId={step.customIdentifier}>
               <EuiForm component="form" fullWidth onSubmit={methods.handleSubmit(handleSubmit)}>
                 <ProcessorTypeSelector disabled={isConfigured} />
@@ -179,12 +158,12 @@
                 {type === 'manual_ingest_pipeline' && <ManualIngestPipelineProcessorForm />}
                 {type === 'set' && <SetProcessorForm />}
                 {type === 'drop_document' && <DropProcessorForm />}
+                {type === 'math' && <MathProcessorForm />}
                 {!SPECIALISED_TYPES.includes(type) && (
                   <ConfigDrivenProcessorFields type={type as ConfigDrivenProcessorType} />
                 )}
               </EuiForm>
             </ProcessorContextProvider>
->>>>>>> d0b93c95
             <EuiHorizontalRule margin="m" />
             <EuiFlexGroup justifyContent="spaceBetween" alignItems="center">
               <EuiFlexItem grow={false}>
