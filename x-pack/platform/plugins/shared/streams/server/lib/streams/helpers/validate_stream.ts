--- conflicted
+++ resolved
@@ -30,11 +30,8 @@
   isFilterCondition,
   isNotCondition,
   isOrCondition,
-<<<<<<< HEAD
+  isConditionBlock,
   extractFieldsFromMathExpression,
-=======
-  isConditionBlock,
->>>>>>> 6f856823
 } from '@kbn/streamlang';
 import type { StreamlangStep } from '@kbn/streamlang/types/streamlang';
 import { MalformedStreamError } from '../errors/malformed_stream_error';
