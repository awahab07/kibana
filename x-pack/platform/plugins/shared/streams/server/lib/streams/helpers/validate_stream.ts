--- conflicted
+++ resolved
@@ -129,16 +129,13 @@
   },
   remove_by_prefix: (step: RemoveByPrefixProcessor) => checkFieldName(step.from),
   remove: (step: RemoveProcessor) => checkFieldName(step.from),
-<<<<<<< HEAD
+  drop_document: noop, // 'where' condition is already validated in validateSteps function
   replace: (step: ReplaceProcessor) => {
     checkFieldName(step.from);
     if ('to' in step && step.to) {
       checkFieldName(step.to);
     }
   },
-=======
-  drop_document: noop, // 'where' condition is already validated in validateSteps function
->>>>>>> 32d8dd9b
   // fields referenced in manual ingest pipelines are not validated here because
   // the interface is Elasticsearch directly here, which has its own validation
   manual_ingest_pipeline: () => {},
