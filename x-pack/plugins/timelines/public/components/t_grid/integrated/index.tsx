/*
 * Copyright Elasticsearch B.V. and/or licensed to Elasticsearch B.V. under one
 * or more contributor license agreements. Licensed under the Elastic License
 * 2.0; you may not use this file except in compliance with the Elastic License
 * 2.0.
 */

import type { AlertConsumers as AlertConsumersTyped } from '@kbn/rule-data-utils';
// @ts-expect-error
import { AlertConsumers as AlertConsumersNonTyped } from '@kbn/rule-data-utils/target_node/alerts_as_data_rbac';
import { EuiFlexGroup, EuiFlexItem, EuiPanel } from '@elastic/eui';
import { isEmpty } from 'lodash/fp';
import React, { useEffect, useMemo, useRef, useState } from 'react';
import styled from 'styled-components';
import { useDispatch } from 'react-redux';

import { MappingRuntimeFields } from '@elastic/elasticsearch/api/types';
import { useKibana } from '../../../../../../../src/plugins/kibana_react/public';
import { Direction, EntityType } from '../../../../common/search_strategy';
import type { DocValueFields } from '../../../../common/search_strategy';
import type { CoreStart } from '../../../../../../../src/core/public';
import type { BrowserFields } from '../../../../common/search_strategy/index_fields';
import {
  BulkActionsProp,
  TGridCellAction,
  TimelineId,
  TimelineTabs,
} from '../../../../common/types/timeline';

import type {
  CellValueElementProps,
  ColumnHeaderOptions,
  ControlColumnProps,
  DataProvider,
  RowRenderer,
  AlertStatus,
} from '../../../../common/types/timeline';
import {
  esQuery,
  Filter,
  IIndexPattern,
  Query,
  DataPublicPluginStart,
} from '../../../../../../../src/plugins/data/public';
import { useDeepEqualSelector } from '../../../hooks/use_selector';
import { defaultHeaders } from '../body/column_headers/default_headers';
import { buildCombinedQuery, getCombinedFilterQuery, resolverIsShowing } from '../helpers';
import { tGridActions, tGridSelectors } from '../../../store/t_grid';
import { useTimelineEvents, InspectResponse, Refetch } from '../../../container';
import { StatefulBody } from '../body';
import { SELECTOR_TIMELINE_GLOBAL_CONTAINER, UpdatedFlexGroup, UpdatedFlexItem } from '../styles';
import { Sort } from '../body/sort';
import { InspectButton, InspectButtonContainer } from '../../inspect';
import { SummaryViewSelector, ViewSelection } from '../event_rendered_view/selector';
import { TGridLoading, TGridEmpty, TimelineContext } from '../shared';

const AlertConsumers: typeof AlertConsumersTyped = AlertConsumersNonTyped;

const TitleText = styled.span`
  margin-right: 12px;
`;

const StyledEuiPanel = styled(EuiPanel)<{ $isFullScreen: boolean }>`
  display: flex;
  flex-direction: column;
  position: relative;

  ${({ $isFullScreen }) =>
    $isFullScreen &&
    `
      border: 0;
      box-shadow: none;
      padding-top: 0;
      padding-bottom: 0;
  `}
`;

const EventsContainerLoading = styled.div.attrs(({ className = '' }) => ({
  className: `${SELECTOR_TIMELINE_GLOBAL_CONTAINER} ${className}`,
}))`
  position: relative;
  width: 100%;
  overflow: hidden;
  flex: 1;
  display: flex;
  flex-direction: column;
`;

const FullWidthFlexGroup = styled(EuiFlexGroup)<{ $visible: boolean }>`
  overflow: hidden;
  margin: 0;
  display: ${({ $visible }) => ($visible ? 'flex' : 'none')};
`;

const ScrollableFlexItem = styled(EuiFlexItem)`
  overflow: auto;
`;

const SECURITY_ALERTS_CONSUMERS = [AlertConsumers.SIEM];

export interface TGridIntegratedProps {
  additionalFilters: React.ReactNode;
  browserFields: BrowserFields;
  bulkActions?: BulkActionsProp;
  columns: ColumnHeaderOptions[];
  data?: DataPublicPluginStart;
  dataProviders: DataProvider[];
  defaultCellActions?: TGridCellAction[];
  deletedEventIds: Readonly<string[]>;
  docValueFields: DocValueFields[];
  end: string;
  entityType: EntityType;
  filters: Filter[];
  filterStatus?: AlertStatus;
  globalFullScreen: boolean;
  // If truthy, the graph viewer (Resolver) is showing
  graphEventId: string | undefined;
  graphOverlay?: React.ReactNode;
  hasAlertsCrud: boolean;
  height?: number;
  id: TimelineId;
  indexNames: string[];
  indexPattern: IIndexPattern;
  isLive: boolean;
  isLoadingIndexPattern: boolean;
  itemsPerPage: number;
  itemsPerPageOptions: number[];
  kqlMode: 'filter' | 'search';
  leadingControlColumns?: ControlColumnProps[];
  onRuleChange?: () => void;
  query: Query;
  renderCellValue: (props: CellValueElementProps) => React.ReactNode;
  rowRenderers: RowRenderer[];
  runtimeMappings: MappingRuntimeFields;
  setQuery: (inspect: InspectResponse, loading: boolean, refetch: Refetch) => void;
  sort: Sort[];
  start: string;
  tGridEventRenderedViewEnabled: boolean;
  trailingControlColumns?: ControlColumnProps[];
  unit?: (n: number) => string;
}

const TGridIntegratedComponent: React.FC<TGridIntegratedProps> = ({
  additionalFilters,
  browserFields,
  bulkActions = true,
  columns,
  data,
  dataProviders,
  defaultCellActions,
  deletedEventIds,
  docValueFields,
  end,
  entityType,
  filters,
  filterStatus,
  globalFullScreen,
  graphEventId,
  graphOverlay = null,
  hasAlertsCrud,
  id,
  indexNames,
  indexPattern,
  isLoadingIndexPattern,
  itemsPerPage,
  itemsPerPageOptions,
  kqlMode,
  leadingControlColumns,
  onRuleChange,
  query,
  renderCellValue,
  rowRenderers,
  runtimeMappings,
  setQuery,
  sort,
  start,
  tGridEventRenderedViewEnabled,
  trailingControlColumns,
  unit,
}) => {
  const dispatch = useDispatch();
  const columnsHeader = isEmpty(columns) ? defaultHeaders : columns;
  const { uiSettings } = useKibana<CoreStart>().services;
  const [isQueryLoading, setIsQueryLoading] = useState(true);

  const [tableView, setTableView] = useState<ViewSelection>('gridView');
  const getManageTimeline = useMemo(() => tGridSelectors.getManageTimelineById(), []);
  const { queryFields, title } = useDeepEqualSelector((state) =>
    getManageTimeline(state, id ?? '')
  );

  useEffect(() => {
    dispatch(tGridActions.updateIsLoading({ id, isLoading: isQueryLoading }));
  }, [dispatch, id, isQueryLoading]);

  const justTitle = useMemo(() => <TitleText data-test-subj="title">{title}</TitleText>, [title]);

  const combinedQueries = buildCombinedQuery({
    config: esQuery.getEsQueryConfig(uiSettings),
    dataProviders,
    indexPattern,
    browserFields,
    filters,
    kqlQuery: query,
    kqlMode,
    isEventViewer: true,
  });

  const canQueryTimeline = useMemo(
    () =>
      combinedQueries != null &&
      isLoadingIndexPattern != null &&
      !isLoadingIndexPattern &&
      !isEmpty(start) &&
      !isEmpty(end),
    [isLoadingIndexPattern, combinedQueries, start, end]
  );

  const fields = useMemo(
    () => [...columnsHeader.map((c) => c.id), ...(queryFields ?? [])],
    [columnsHeader, queryFields]
  );

  const sortField = useMemo(
    () =>
      sort.map(({ columnId, columnType, sortDirection }) => ({
        field: columnId,
        type: columnType,
        direction: sortDirection as Direction,
      })),
    [sort]
  );

<<<<<<< HEAD
  const [
    loading,
    { events, loadPage, pageInfo, refetch, totalCount = 0, inspect },
  ] = useTimelineEvents({
    // We rely on entityType to determine Events vs Alerts
    alertConsumers: SECURITY_ALERTS_CONSUMERS,
    data,
    docValueFields,
    endDate: end,
    entityType,
    fields,
    filterQuery: combinedQueries!.filterQuery,
    id,
    indexNames,
    limit: itemsPerPage,
    runtimeMappings,
    skip: !canQueryTimeline,
    sort: sortField,
    startDate: start,
  });
=======
  const [loading, { events, loadPage, pageInfo, refetch, totalCount = 0, inspect }] =
    useTimelineEvents({
      // We rely on entityType to determine Events vs Alerts
      alertConsumers: SECURITY_ALERTS_CONSUMERS,
      data,
      docValueFields,
      endDate: end,
      entityType,
      fields,
      filterQuery: combinedQueries!.filterQuery,
      id,
      indexNames,
      limit: itemsPerPage,
      skip: !canQueryTimeline,
      sort: sortField,
      startDate: start,
    });
>>>>>>> b9b224ce

  const filterQuery = useMemo(
    () =>
      getCombinedFilterQuery({
        config: esQuery.getEsQueryConfig(uiSettings),
        browserFields,
        dataProviders,
        filters,
        from: start,
        indexPattern,
        isEventViewer: true,
        kqlMode,
        kqlQuery: query,
        to: end,
      }),
    [uiSettings, dataProviders, indexPattern, browserFields, filters, start, end, query, kqlMode]
  );

  const totalCountMinusDeleted = useMemo(
    () => (totalCount > 0 ? totalCount - deletedEventIds.length : 0),
    [deletedEventIds.length, totalCount]
  );

  const hasAlerts = totalCountMinusDeleted > 0;

  const nonDeletedEvents = useMemo(
    () => events.filter((e) => !deletedEventIds.includes(e._id)),
    [deletedEventIds, events]
  );

  useEffect(() => {
    setIsQueryLoading(loading);
  }, [loading]);

  const alignItems = tableView === 'gridView' ? 'baseline' : 'center';

  const isFirstUpdate = useRef(true);
  useEffect(() => {
    if (isFirstUpdate.current && !loading) {
      isFirstUpdate.current = false;
    }
  }, [loading]);

  useEffect(() => {
    setQuery(inspect, loading, refetch);
  }, [inspect, loading, refetch, setQuery]);
  const timelineContext = useMemo(() => ({ timelineId: id }), [id]);

  // Clear checkbox selection when new events are fetched
  useEffect(() => {
    dispatch(tGridActions.clearSelected({ id }));
    dispatch(
      tGridActions.setTGridSelectAll({
        id,
        selectAll: false,
      })
    );
  }, [nonDeletedEvents, dispatch, id]);

  return (
    <InspectButtonContainer>
      <StyledEuiPanel
        hasBorder={false}
        hasShadow={false}
        paddingSize="none"
        data-test-subj="events-viewer-panel"
        $isFullScreen={globalFullScreen}
      >
        {isFirstUpdate.current && <TGridLoading height="short" />}

        {graphOverlay}

        {canQueryTimeline && (
          <TimelineContext.Provider value={timelineContext}>
            <EventsContainerLoading
              data-timeline-id={id}
              data-test-subj={`events-container-loading-${loading}`}
            >
              <UpdatedFlexGroup gutterSize="m" justifyContent="flexEnd" alignItems={alignItems}>
                <UpdatedFlexItem grow={false} $show={!loading}>
                  <InspectButton title={justTitle} inspect={inspect} loading={loading} />
                </UpdatedFlexItem>
                <UpdatedFlexItem grow={false} $show={!loading}>
                  {!resolverIsShowing(graphEventId) && additionalFilters}
                </UpdatedFlexItem>
                {tGridEventRenderedViewEnabled &&
                  ['detections-page', 'detections-rules-details-page'].includes(id) && (
                    <UpdatedFlexItem grow={false} $show={!loading}>
                      <SummaryViewSelector viewSelected={tableView} onViewChange={setTableView} />
                    </UpdatedFlexItem>
                  )}
              </UpdatedFlexGroup>
              {!graphEventId && graphOverlay == null && (
                <>
                  {!hasAlerts && !loading && <TGridEmpty height="short" />}
                  {hasAlerts && (
                    <FullWidthFlexGroup
                      $visible={!graphEventId && graphOverlay == null}
                      gutterSize="none"
                    >
                      <ScrollableFlexItem grow={1}>
                        <StatefulBody
                          hasAlertsCrud={hasAlertsCrud}
                          activePage={pageInfo.activePage}
                          browserFields={browserFields}
                          bulkActions={bulkActions}
                          filterQuery={filterQuery}
                          data={nonDeletedEvents}
                          defaultCellActions={defaultCellActions}
                          id={id}
                          isEventViewer={true}
                          itemsPerPageOptions={itemsPerPageOptions}
                          loadPage={loadPage}
                          onRuleChange={onRuleChange}
                          pageSize={itemsPerPage}
                          renderCellValue={renderCellValue}
                          rowRenderers={rowRenderers}
                          tabType={TimelineTabs.query}
                          tableView={tableView}
                          totalItems={totalCountMinusDeleted}
                          unit={unit}
                          filterStatus={filterStatus}
                          leadingControlColumns={leadingControlColumns}
                          trailingControlColumns={trailingControlColumns}
                          refetch={refetch}
                          indexNames={indexNames}
                        />
                      </ScrollableFlexItem>
                    </FullWidthFlexGroup>
                  )}
                </>
              )}
            </EventsContainerLoading>
          </TimelineContext.Provider>
        )}
      </StyledEuiPanel>
    </InspectButtonContainer>
  );
};

export const TGridIntegrated = React.memo(TGridIntegratedComponent);<|MERGE_RESOLUTION|>--- conflicted
+++ resolved
@@ -231,28 +231,6 @@
     [sort]
   );
 
-<<<<<<< HEAD
-  const [
-    loading,
-    { events, loadPage, pageInfo, refetch, totalCount = 0, inspect },
-  ] = useTimelineEvents({
-    // We rely on entityType to determine Events vs Alerts
-    alertConsumers: SECURITY_ALERTS_CONSUMERS,
-    data,
-    docValueFields,
-    endDate: end,
-    entityType,
-    fields,
-    filterQuery: combinedQueries!.filterQuery,
-    id,
-    indexNames,
-    limit: itemsPerPage,
-    runtimeMappings,
-    skip: !canQueryTimeline,
-    sort: sortField,
-    startDate: start,
-  });
-=======
   const [loading, { events, loadPage, pageInfo, refetch, totalCount = 0, inspect }] =
     useTimelineEvents({
       // We rely on entityType to determine Events vs Alerts
@@ -266,11 +244,11 @@
       id,
       indexNames,
       limit: itemsPerPage,
+      runtimeMappings,
       skip: !canQueryTimeline,
       sort: sortField,
       startDate: start,
     });
->>>>>>> b9b224ce
 
   const filterQuery = useMemo(
     () =>
