--- conflicted
+++ resolved
@@ -80,7 +80,6 @@
     esClient.asCurrentUser
   );
 
-<<<<<<< HEAD
   const indicesExist: boolean[] = await findExistingIndices(dedupeIndices, esClient.asCurrentUser);
 
   let fieldDescriptor: FieldDescriptor[][];
@@ -99,29 +98,10 @@
             const searchResponse = await esClient.asCurrentUser.search({
               index,
               body: { query: { match_all: {} }, size: 0 },
-=======
-  const responsesIndexFields = await Promise.all(
-    dedupeIndices
-      .map(async (index) => {
-        if (
-          request.onlyCheckIfIndicesExist &&
-          (index.includes(apmIndexPattern) || index.includes(apmDataStreamsPattern))
-        ) {
-          // for apm index pattern check also if there's data https://github.com/elastic/kibana/issues/90661
-          const searchResponse = await esClient.asCurrentUser.search({
-            index,
-            body: { query: { match_all: {} }, size: 0 },
-          });
-          return get(searchResponse, 'body.hits.total.value', 0) > 0;
-        } else {
-          if (index.startsWith('.alerts-observability')) {
-            return indexPatternsFetcherAsInternalUser.getFieldsForWildcard({
-              pattern: index,
->>>>>>> 31c0b163
             });
             return get(searchResponse, 'body.hits.total.value', 0) > 0;
           } else {
-            if (index.startsWith('.alerts-security.alerts')) {
+            if (index.startsWith('.alerts-observability')) {
               return indexPatternsFetcherAsInternalUser.getFieldsForWildcard({
                 pattern: index,
               });
@@ -136,6 +116,7 @@
     );
     fieldDescriptor = responsesIndexFields.filter((rif) => rif !== false) as FieldDescriptor[][];
   }
+
 
   let indexFields: IndexField[] = [];
 
