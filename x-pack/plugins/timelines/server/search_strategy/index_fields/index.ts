/*
 * Copyright Elasticsearch B.V. and/or licensed to Elasticsearch B.V. under one
 * or more contributor license agreements. Licensed under the Elastic License
 * 2.0; you may not use this file except in compliance with the Elastic License
 * 2.0.
 */

import { from } from 'rxjs';
import isEmpty from 'lodash/isEmpty';
import get from 'lodash/get';
import { ElasticsearchClient, StartServicesAccessor } from 'kibana/server';
import {
  IndexPatternsFetcher,
  ISearchStrategy,
  SearchStrategyDependencies,
} from '../../../../../../src/plugins/data/server';
// eslint-disable-next-line @kbn/eslint/no-restricted-paths
import { FieldDescriptor } from '../../../../../../src/plugins/data/server/index_patterns';

// TODO cleanup path
import {
  IndexFieldsStrategyResponse,
  IndexField,
  IndexFieldsStrategyRequest,
  BeatFields,
} from '../../../common/search_strategy/index_fields';
import { StartPlugins } from '../../types';

const apmIndexPattern = 'apm-*-transaction*';
const apmDataStreamsPattern = 'traces-apm*';

export const indexFieldsProvider = (
  getStartServices: StartServicesAccessor<StartPlugins>
): ISearchStrategy<IndexFieldsStrategyRequest, IndexFieldsStrategyResponse> => {
  // require the fields once we actually need them, rather than ahead of time, and pass
  // them to createFieldItem to reduce the amount of work done as much as possible
  // eslint-disable-next-line @typescript-eslint/no-var-requires
  const beatFields: BeatFields = require('../../utils/beat_schema/fields').fieldsBeat;

  return {
    search: (request, options, deps) =>
      from(requestIndexFieldSearch(request, deps, beatFields, getStartServices)),
  };
};

export const findExistingIndices = async (
  indices: string[],
  esClient: ElasticsearchClient
): Promise<boolean[]> =>
  Promise.all(
    indices
      .map(async (index) => {
        const searchResponse = await esClient.search({
          index,
          body: { query: { match_all: {} }, size: 0 },
        });
        return get(searchResponse, 'body.hits.total.value', 0) > 0;
      })
      .map((p) => p.catch((e) => false))
  );

export const requestIndexFieldSearch = async (
  request: IndexFieldsStrategyRequest,
  { savedObjectsClient, esClient }: SearchStrategyDependencies,
  beatFields: BeatFields,
  getStartServices: StartServicesAccessor<StartPlugins>
): Promise<IndexFieldsStrategyResponse> => {
  const indexPatternsFetcherAsCurrentUser = new IndexPatternsFetcher(esClient.asCurrentUser);
  const indexPatternsFetcherAsInternalUser = new IndexPatternsFetcher(esClient.asInternalUser);

  const dedupeIndices = dedupeIndexName(request.indices);
<<<<<<< HEAD
  const [
    ,
    {
      data: { indexPatterns },
    },
  ] = await getStartServices();
  const indexPatternService = await indexPatterns.indexPatternsServiceFactory(
    savedObjectsClient,
    esClient.asCurrentUser
=======

  const responsesIndexFields = await Promise.all(
    dedupeIndices
      .map(async (index) => {
        if (
          request.onlyCheckIfIndicesExist &&
          (index.includes(apmIndexPattern) || index.includes(apmDataStreamsPattern))
        ) {
          // for apm index pattern check also if there's data https://github.com/elastic/kibana/issues/90661
          const searchResponse = await esClient.asCurrentUser.search({
            index,
            body: { query: { match_all: {} }, size: 0 },
          });
          return get(searchResponse, 'body.hits.total.value', 0) > 0;
        } else {
          if (index.startsWith('.alerts-security.alerts')) {
            return indexPatternsFetcherAsInternalUser.getFieldsForWildcard({
              pattern: index,
            });
          } else {
            return indexPatternsFetcherAsCurrentUser.getFieldsForWildcard({
              pattern: index,
            });
          }
        }
      })
      .map((p) => p.catch((e) => false))
>>>>>>> 3f7c461c
  );

  const indicesExist: boolean[] = await findExistingIndices(dedupeIndices, esClient.asCurrentUser);

  let fieldDescriptor: FieldDescriptor[][];
  if (request.kipId) {
    const kip = await indexPatternService.get(request.kipId);
    fieldDescriptor = [Object.values(kip.fields.toSpec()) as FieldDescriptor[]];
  } else {
    const responsesIndexFields = await Promise.all(
      dedupeIndices
        .map(async (index, i) => {
          if (
            request.onlyCheckIfIndicesExist &&
            (index.includes(apmIndexPattern) || index.includes(apmDataStreamsPattern))
          ) {
            return indicesExist[i];
          } else {
            return indexPatternsFetcher.getFieldsForWildcard({
              pattern: index,
            });
          }
        })
        .map((p) => p.catch((e) => false))
    );
    fieldDescriptor = responsesIndexFields.filter((rif) => rif !== false) as FieldDescriptor[][];
  }

  let indexFields: IndexField[] = [];

  if (!request.onlyCheckIfIndicesExist) {
    indexFields = await formatIndexFields(beatFields, fieldDescriptor, dedupeIndices);
  }

  return {
    indexFields,
    indicesExist: dedupeIndices.filter((index, i) => indicesExist[i] !== false),
    rawResponse: {
      timed_out: false,
      took: -1,
      _shards: {
        total: -1,
        successful: -1,
        failed: -1,
        skipped: -1,
      },
      hits: {
        total: -1,
        max_score: -1,
        hits: [
          {
            _index: '',
            _type: '',
            _id: '',
            _score: -1,
            _source: null,
          },
        ],
      },
    },
  };
};

export const dedupeIndexName = (indices: string[]) =>
  indices.reduce<string[]>((acc, index) => {
    if (index.trim() !== '' && index.trim() !== '_all' && !acc.includes(index.trim())) {
      return [...acc, index];
    }
    return acc;
  }, []);

const missingFields: FieldDescriptor[] = [
  {
    name: '_id',
    type: 'string',
    searchable: true,
    aggregatable: false,
    readFromDocValues: false,
    esTypes: [],
  },
  {
    name: '_index',
    type: 'string',
    searchable: true,
    aggregatable: true,
    readFromDocValues: false,
    esTypes: [],
  },
];

/**
 * Creates a single field item.
 *
 * This is a mutatious HOT CODE PATH function that will have array sizes up to 4.7 megs
 * in size at a time calling this function repeatedly. This function should be as optimized as possible
 * and should avoid any and all creation of new arrays, iterating over the arrays or performing
 * any n^2 operations.
 * @param indexesAlias The index alias
 * @param index The index its self
 * @param indexesAliasIdx The index within the alias
 */
export const createFieldItem = (
  beatFields: BeatFields,
  indexesAlias: string[],
  index: FieldDescriptor,
  indexesAliasIdx: number
): IndexField => {
  const alias = indexesAlias[indexesAliasIdx];
  const splitIndexName = index.name.split('.');
  const indexName =
    splitIndexName[splitIndexName.length - 1] === 'text'
      ? splitIndexName.slice(0, splitIndexName.length - 1).join('.')
      : index.name;
  const beatIndex = beatFields[indexName] ?? {};
  if (isEmpty(beatIndex.category)) {
    beatIndex.category = splitIndexName[0];
  }
  return {
    ...beatIndex,
    ...index,
    indexes: [alias],
  };
};

/**
 * This is a mutatious HOT CODE PATH function that will have array sizes up to 4.7 megs
 * in size at a time when being called. This function should be as optimized as possible
 * and should avoid any and all creation of new arrays, iterating over the arrays or performing
 * any n^2 operations. The `.push`, and `forEach` operations are expected within this function
 * to speed up performance.
 *
 * This intentionally waits for the next tick on the event loop to process as the large 4.7 megs
 * has already consumed a lot of the event loop processing up to this function and we want to give
 * I/O opportunity to occur by scheduling this on the next loop.
 * @param responsesIndexFields The response index fields to loop over
 * @param indexesAlias The index aliases such as filebeat-*
 */
export const formatFirstFields = async (
  beatFields: BeatFields,
  responsesIndexFields: FieldDescriptor[][],
  indexesAlias: string[]
): Promise<IndexField[]> => {
  return new Promise((resolve) => {
    setTimeout(() => {
      resolve(
        responsesIndexFields.reduce(
          (accumulator: IndexField[], indexFields: FieldDescriptor[], indexesAliasIdx: number) => {
            missingFields.forEach((index) => {
              const item = createFieldItem(beatFields, indexesAlias, index, indexesAliasIdx);
              accumulator.push(item);
            });
            indexFields.forEach((index) => {
              const item = createFieldItem(beatFields, indexesAlias, index, indexesAliasIdx);
              accumulator.push(item);
            });
            return accumulator;
          },
          []
        )
      );
    });
  });
};

/**
 * This is a mutatious HOT CODE PATH function that will have array sizes up to 4.7 megs
 * in size at a time when being called. This function should be as optimized as possible
 * and should avoid any and all creation of new arrays, iterating over the arrays or performing
 * any n^2 operations. The `.push`, and `forEach` operations are expected within this function
 * to speed up performance. The "indexFieldNameHash" side effect hash avoids additional expensive n^2
 * look ups.
 *
 * This intentionally waits for the next tick on the event loop to process as the large 4.7 megs
 * has already consumed a lot of the event loop processing up to this function and we want to give
 * I/O opportunity to occur by scheduling this on the next loop.
 * @param fields The index fields to create the secondary fields for
 */
export const formatSecondFields = async (fields: IndexField[]): Promise<IndexField[]> => {
  return new Promise((resolve) => {
    setTimeout(() => {
      const indexFieldNameHash: Record<string, number> = {};
      const reduced = fields.reduce((accumulator: IndexField[], indexfield: IndexField) => {
        const alreadyExistingIndexField = indexFieldNameHash[indexfield.name];
        if (alreadyExistingIndexField != null) {
          const existingIndexField = accumulator[alreadyExistingIndexField];
          if (isEmpty(accumulator[alreadyExistingIndexField].description)) {
            accumulator[alreadyExistingIndexField].description = indexfield.description;
          }
          accumulator[alreadyExistingIndexField].indexes = Array.from(
            new Set([...existingIndexField.indexes, ...indexfield.indexes])
          );
          return accumulator;
        }
        accumulator.push(indexfield);
        indexFieldNameHash[indexfield.name] = accumulator.length - 1;
        return accumulator;
      }, []);
      resolve(reduced);
    });
  });
};

/**
 * Formats the index fields into a format the UI wants.
 *
 * NOTE: This will have array sizes up to 4.7 megs in size at a time when being called.
 * This function should be as optimized as possible and should avoid any and all creation
 * of new arrays, iterating over the arrays or performing any n^2 operations.
 * @param responsesIndexFields  The response index fields to format
 * @param indexesAlias The index alias
 */
export const formatIndexFields = async (
  beatFields: BeatFields,
  responsesIndexFields: FieldDescriptor[][],
  indexesAlias: string[]
): Promise<IndexField[]> => {
  const fields = await formatFirstFields(beatFields, responsesIndexFields, indexesAlias);
  const secondFields = await formatSecondFields(fields);
  return secondFields;
};<|MERGE_RESOLUTION|>--- conflicted
+++ resolved
@@ -69,7 +69,6 @@
   const indexPatternsFetcherAsInternalUser = new IndexPatternsFetcher(esClient.asInternalUser);
 
   const dedupeIndices = dedupeIndexName(request.indices);
-<<<<<<< HEAD
   const [
     ,
     {
@@ -79,35 +78,6 @@
   const indexPatternService = await indexPatterns.indexPatternsServiceFactory(
     savedObjectsClient,
     esClient.asCurrentUser
-=======
-
-  const responsesIndexFields = await Promise.all(
-    dedupeIndices
-      .map(async (index) => {
-        if (
-          request.onlyCheckIfIndicesExist &&
-          (index.includes(apmIndexPattern) || index.includes(apmDataStreamsPattern))
-        ) {
-          // for apm index pattern check also if there's data https://github.com/elastic/kibana/issues/90661
-          const searchResponse = await esClient.asCurrentUser.search({
-            index,
-            body: { query: { match_all: {} }, size: 0 },
-          });
-          return get(searchResponse, 'body.hits.total.value', 0) > 0;
-        } else {
-          if (index.startsWith('.alerts-security.alerts')) {
-            return indexPatternsFetcherAsInternalUser.getFieldsForWildcard({
-              pattern: index,
-            });
-          } else {
-            return indexPatternsFetcherAsCurrentUser.getFieldsForWildcard({
-              pattern: index,
-            });
-          }
-        }
-      })
-      .map((p) => p.catch((e) => false))
->>>>>>> 3f7c461c
   );
 
   const indicesExist: boolean[] = await findExistingIndices(dedupeIndices, esClient.asCurrentUser);
@@ -119,16 +89,27 @@
   } else {
     const responsesIndexFields = await Promise.all(
       dedupeIndices
-        .map(async (index, i) => {
+        .map(async (index) => {
           if (
             request.onlyCheckIfIndicesExist &&
             (index.includes(apmIndexPattern) || index.includes(apmDataStreamsPattern))
           ) {
-            return indicesExist[i];
+            // for apm index pattern check also if there's data https://github.com/elastic/kibana/issues/90661
+            const searchResponse = await esClient.asCurrentUser.search({
+              index,
+              body: { query: { match_all: {} }, size: 0 },
+            });
+            return get(searchResponse, 'body.hits.total.value', 0) > 0;
           } else {
-            return indexPatternsFetcher.getFieldsForWildcard({
-              pattern: index,
-            });
+            if (index.startsWith('.alerts-security.alerts')) {
+              return indexPatternsFetcherAsInternalUser.getFieldsForWildcard({
+                pattern: index,
+              });
+            } else {
+              return indexPatternsFetcherAsCurrentUser.getFieldsForWildcard({
+                pattern: index,
+              });
+            }
           }
         })
         .map((p) => p.catch((e) => false))
