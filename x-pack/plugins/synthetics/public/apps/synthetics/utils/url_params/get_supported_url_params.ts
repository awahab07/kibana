/*
 * Copyright Elasticsearch B.V. and/or licensed to Elasticsearch B.V. under one
 * or more contributor license agreements. Licensed under the Elastic License
 * 2.0; you may not use this file except in compliance with the Elastic License
 * 2.0.
 */

import { MonitorOverviewState } from '../../state';
import { CLIENT_DEFAULTS_SYNTHETICS } from '../../../../../common/constants/synthetics/client_defaults';
import { parseIsPaused } from './parse_is_paused';
import { parseUrlInt } from './parse_url_int';
import { CLIENT_DEFAULTS } from '../../../../../common/constants';
import { parseAbsoluteDate } from './parse_absolute_date';

// TODO: Change for Synthetics App if needed (Copied from legacy_uptime)
export interface SyntheticsUrlParams {
  absoluteDateRangeStart: number;
  absoluteDateRangeEnd: number;
  refreshInterval: number;
  refreshPaused: boolean;
  dateRangeStart: string;
  dateRangeEnd: string;
  pagination?: string;
  filters: string;
  excludedFilters: string;
  search: string;
  statusFilter: string;
  focusConnectorField?: boolean;
  query?: string;
  tags?: string[];
  locations?: string[];
  monitorTypes?: string[];
  status?: string[];
  locationId?: string;
  projects?: string[];
  schedules?: string[];
  serviceNames?: string[];
  groupBy?: MonitorOverviewState['groupBy']['field'];
  groupOrderBy?: MonitorOverviewState['groupBy']['order'];
}

const { ABSOLUTE_DATE_RANGE_START, ABSOLUTE_DATE_RANGE_END, SEARCH, FILTERS, STATUS_FILTER } =
  CLIENT_DEFAULTS;

const { DATE_RANGE_START, DATE_RANGE_END, AUTOREFRESH_INTERVAL_SECONDS, AUTOREFRESH_IS_PAUSED } =
  CLIENT_DEFAULTS_SYNTHETICS;

/**
 * Gets the current URL values for the application. If no item is present
 * for the URL, a default value is supplied.
 *
 * @param params A set of key-value pairs where the value is either
 * undefined or a string/string array. If a string array is passed,
 * only the first item is chosen. Support for lists in the URL will
 * require further development.
 */
export const getSupportedUrlParams = (params: {
  [key: string]: string | string[] | undefined | null;
}): SyntheticsUrlParams => {
  const filteredParams: { [key: string]: string | undefined } = {};
  Object.keys(params).forEach((key) => {
    let value: string | undefined;
    if (params[key] === undefined) {
      value = undefined;
    } else if (Array.isArray(params[key])) {
      // @ts-ignore this must be an array, and it's ok if the
      // 0th element is undefined
      value = params[key][0];
    } else {
      // @ts-ignore this will not be an array because the preceding
      // block tests for that
      value = params[key];
    }
    filteredParams[key] = value;
  });

  const {
    refreshInterval,
    refreshPaused,
    dateRangeStart,
    dateRangeEnd,
    filters,
    excludedFilters,
    search,
    statusFilter,
    pagination,
    focusConnectorField,
    query,
    tags,
    monitorTypes,
    locations,
    locationId,
    projects,
    schedules,
    serviceNames,
    groupBy,
    groupOrderBy,
  } = filteredParams;

  return {
    groupBy: groupBy as MonitorOverviewState['groupBy']['field'],
    groupOrderBy: groupOrderBy as MonitorOverviewState['groupBy']['order'],
    pagination,
    absoluteDateRangeStart: parseAbsoluteDate(
      dateRangeStart || DATE_RANGE_START,
      ABSOLUTE_DATE_RANGE_START
    ),
    absoluteDateRangeEnd: parseAbsoluteDate(
      dateRangeEnd || DATE_RANGE_END,
      ABSOLUTE_DATE_RANGE_END,
      { roundUp: true }
    ),
    refreshInterval: parseUrlInt(refreshInterval, AUTOREFRESH_INTERVAL_SECONDS),
    refreshPaused: parseIsPaused(refreshPaused, AUTOREFRESH_IS_PAUSED),
    dateRangeStart: dateRangeStart || DATE_RANGE_START,
    dateRangeEnd: dateRangeEnd || DATE_RANGE_END,
    filters: filters || FILTERS,
    excludedFilters: excludedFilters || '',
    search: search || SEARCH,
    statusFilter: statusFilter || STATUS_FILTER,
    focusConnectorField: !!focusConnectorField,
    query: query || '',
<<<<<<< HEAD
    tags: tags ? JSON.parse(tags) : [],
    monitorTypes: monitorTypes ? JSON.parse(monitorTypes) : [],
    locations: locations ? JSON.parse(locations) : [],
    projects: projects ? JSON.parse(projects) : [],
    schedules: schedules ? JSON.parse(schedules) : [],
    serviceNames: serviceNames ? JSON.parse(serviceNames) : [],
=======
    tags: parseFilters(tags),
    monitorTypes: parseFilters(monitorTypes),
    locations: parseFilters(locations),
    projects: parseFilters(projects),
    schedules: parseFilters(schedules),
>>>>>>> 74b7929e
    locationId: locationId || undefined,
  };
};

const parseFilters = (filters?: string) => {
  if (!filters) {
    return [];
  }
  try {
    return JSON.parse(filters);
  } catch (e) {
    return [filters];
  }
};<|MERGE_RESOLUTION|>--- conflicted
+++ resolved
@@ -120,20 +120,12 @@
     statusFilter: statusFilter || STATUS_FILTER,
     focusConnectorField: !!focusConnectorField,
     query: query || '',
-<<<<<<< HEAD
-    tags: tags ? JSON.parse(tags) : [],
-    monitorTypes: monitorTypes ? JSON.parse(monitorTypes) : [],
-    locations: locations ? JSON.parse(locations) : [],
-    projects: projects ? JSON.parse(projects) : [],
-    schedules: schedules ? JSON.parse(schedules) : [],
-    serviceNames: serviceNames ? JSON.parse(serviceNames) : [],
-=======
     tags: parseFilters(tags),
     monitorTypes: parseFilters(monitorTypes),
     locations: parseFilters(locations),
     projects: parseFilters(projects),
     schedules: parseFilters(schedules),
->>>>>>> 74b7929e
+    serviceNames: parseFilters(serviceNames),
     locationId: locationId || undefined,
   };
 };
