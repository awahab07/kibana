--- conflicted
+++ resolved
@@ -118,11 +118,7 @@
           <DescriptionLabel>{frequencyStr(monitor[ConfigKey.SCHEDULE])}</DescriptionLabel>
           <TitleLabel>{LOCATIONS_LABEL}</TitleLabel>
           <DescriptionLabel>
-<<<<<<< HEAD
-            <LocationsStatus configId={monitor.config_id} monitorLocations={monitor.locations} />
-=======
             <LocationsStatus configId={configId} monitorLocations={monitor.locations} />
->>>>>>> a5e14cd2
           </DescriptionLabel>
 
           <TitleLabel>{TAGS_LABEL}</TitleLabel>
