--- conflicted
+++ resolved
@@ -26,13 +26,8 @@
         <EuiFlexItem css={{ alignItems: 'flex-start' }}>
           <JourneyStepScreenshotContainer
             key={stepIndex}
-<<<<<<< HEAD
-            checkGroup={checkGroupId}
+            checkGroup={step?.monitor.check_group ?? checkGroupId}
             initialStepNumber={stepIndex}
-=======
-            checkGroup={step?.monitor.check_group ?? checkGroupId}
-            initialStepNo={stepIndex}
->>>>>>> 3b42548a
             stepStatus={step?.synthetics.payload?.status}
             allStepsLoaded={true}
             retryFetchOnRevisit={false}
