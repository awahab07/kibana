/*
 * Copyright Elasticsearch B.V. and/or licensed to Elasticsearch B.V. under one
 * or more contributor license agreements. Licensed under the Elastic License
 * 2.0; you may not use this file except in compliance with the Elastic License
 * 2.0.
 */

import { euiPaletteColorBlind } from '@elastic/eui';
import moment from 'moment';

import { NetworkEvent } from '../../../../../../../common/runtime_types';
import { WaterfallData, WaterfallMetadata } from './types';
import {
  FriendlyFlyoutLabels,
  FriendlyMimetypeLabels,
  FriendlyTimingLabels,
  ItemMatcher,
  LegendItem,
  Metadata,
  MimeType,
  MimeTypesMap,
  SidebarItem,
  TIMING_ORDER,
  Timings,
} from './types';

export const extractItems = (data: NetworkEvent[]): NetworkEvent[] => {
  // NOTE: This happens client side as the "payload" property is mapped
  // in such a way it can't be queried (or sorted on) via ES.
  return [...data].sort((a: NetworkEvent, b: NetworkEvent) => {
    return a.requestSentTime - b.requestSentTime;
  });
};

const formatValueForDisplay = (value: number, points: number = 3) => {
  return Number(value).toFixed(points);
};

const getColourForMimeType = (mimeType?: string) => {
  const key = mimeType && MimeTypesMap[mimeType] ? MimeTypesMap[mimeType] : MimeType.Other;
  return colourPalette[key];
};

const getFriendlyTooltipValue = ({
  value,
  timing,
  mimeType,
}: {
  value: number;
  timing: Timings;
  mimeType?: string;
}) => {
  let label = FriendlyTimingLabels[timing];
  if (timing === Timings.Receive && mimeType) {
    const formattedMimeType: MimeType = MimeTypesMap[mimeType];
    label += ` (${FriendlyMimetypeLabels[formattedMimeType] || mimeType})`;
  }
  return `${label}: ${formatValueForDisplay(value)}ms`;
};
export const isHighlightedItem = (
  item: NetworkEvent,
  queryMatcher?: ItemMatcher,
  filterMatcher?: ItemMatcher
) => {
  if (!queryMatcher && !filterMatcher) {
    return true;
  }

  return (queryMatcher?.(item) ?? true) && (filterMatcher?.(item) ?? true);
};

const getFriendlyMetadataValue = ({ value, postFix }: { value?: number; postFix?: string }) => {
  // value === -1 indicates timing data cannot be extracted
  if (value === undefined || value === -1) {
    return undefined;
  }

  let formattedValue = formatValueForDisplay(value);

  if (postFix) {
    formattedValue = `${formattedValue} ${postFix}`;
  }

  return formattedValue;
};

export const getConnectingTime = (connect?: number, ssl?: number) => {
  if (ssl && connect && ssl > 0) {
    return connect - ssl;
  } else {
    return connect;
  }
};

export const getQueryMatcher = (query?: string): ItemMatcher => {
  if (!query) {
    return (item: NetworkEvent) => true;
  }

  const regExp = new RegExp(query, 'i');

  return (item: NetworkEvent) => {
    return (item.url?.search(regExp) ?? -1) > -1;
  };
};

export const getFilterMatcher = (filters: string[] | undefined): ItemMatcher => {
  if (!filters?.length) {
    return (item: NetworkEvent) => true;
  }

  const filtersByMimeType = filters.reduce((acc, cur) => {
    acc.set(cur as MimeType, true);

    return acc;
  }, new Map<MimeType, boolean>());

  return (item: NetworkEvent) => {
    const resolvedMimeType = item.mimeType
      ? MimeTypesMap[item.mimeType] ?? MimeType.Other
      : MimeType.Other;

    return filtersByMimeType.has(resolvedMimeType);
  };
};

export const getSeriesAndDomain = (
  items: NetworkEvent[],
  onlyHighlighted = false,
  query?: string,
  activeFilters?: string[]
) => {
  const getValueForOffset = (item: NetworkEvent) => {
    return item.requestSentTime;
  };
  // The earliest point in time a request is sent or started. This will become our notion of "0".
  let zeroOffset = Infinity;
  items.forEach((i) => (zeroOffset = Math.min(zeroOffset, getValueForOffset(i))));

  const getValue = (timings: NetworkEvent['timings'], timing: Timings) => {
    if (!timings) return;

    // SSL is a part of the connect timing
    if (timing === Timings.Connect) {
      return getConnectingTime(timings.connect, timings.ssl);
    }
    return timings[timing];
  };

  const series: WaterfallData = [];
  const metadata: WaterfallMetadata = [];
  let totalHighlightedRequests = 0;

  const queryMatcher = getQueryMatcher(query);
  const filterMatcher = getFilterMatcher(activeFilters);
  items.forEach((item, index) => {
    const mimeTypeColour = getColourForMimeType(item.mimeType);
    const offsetValue = getValueForOffset(item);
    let currentOffset = offsetValue - zeroOffset;
    metadata.push(formatMetadata({ item, index, requestStart: currentOffset }));
    const isHighlighted = isHighlightedItem(item, queryMatcher, filterMatcher);
    if (isHighlighted) {
      totalHighlightedRequests++;
    }

    if (!item.timings) {
      series.push({
        x: index,
        y0: 0,
        y: 0,
        config: {
          isHighlighted,
          showTooltip: false,
        },
      });
      return;
    }

    let timingValueFound = false;

    TIMING_ORDER.forEach((timing) => {
      const value = getValue(item.timings, timing);
      if (value && value >= 0) {
        timingValueFound = true;
        const colour = timing === Timings.Receive ? mimeTypeColour : colourPalette[timing];
        const y = currentOffset + value;

        series.push({
          x: index,
          y0: currentOffset,
          y,
          config: {
            id: index,
            colour,
            isHighlighted,
            showTooltip: true,
            tooltipProps: {
              value: getFriendlyTooltipValue({
                value: y - currentOffset,
                timing,
                mimeType: item.mimeType,
              }),
              colour,
            },
          },
        });
        currentOffset = y;
      }
    });

    /* if no specific timing values are found, use the total time
     * if total time is not available use 0, set showTooltip to false,
     * and omit tooltip props */
    if (!timingValueFound) {
      const total = item.timings.total;
      const hasTotal = total !== -1;
      series.push({
        x: index,
        y0: hasTotal ? currentOffset : 0,
        y: hasTotal ? currentOffset + item.timings.total : 0,
        config: {
          isHighlighted,
          colour: hasTotal ? mimeTypeColour : '',
          showTooltip: hasTotal,
          tooltipProps: hasTotal
            ? {
                value: getFriendlyTooltipValue({
                  value: total,
                  timing: Timings.Receive,
                  mimeType: item.mimeType,
                }),
                colour: mimeTypeColour,
              }
            : undefined,
        },
      });
    }
  });

  const yValues = series.map((serie) => serie.y);
  const domain = { min: 0, max: Math.max(...yValues) };

  let filteredSeries = series;
  if (onlyHighlighted) {
    filteredSeries = series.filter((item) => item.config.isHighlighted);
  }

  return { series: filteredSeries, domain, metadata, totalHighlightedRequests };
};

const formatHeaders = (headers?: Record<string, unknown>) => {
  if (typeof headers === 'undefined') {
    return undefined;
  }
  return Object.keys(headers).map((key) => ({
    name: key,
    value: `${headers[key]}`,
  }));
};

const formatMetadata = ({
  item,
  index,
  requestStart,
}: {
  item: NetworkEvent;
  index: number;
  requestStart: number;
}) => {
  const {
    certificates,
    ip,
    mimeType,
    requestHeaders,
    responseHeaders,
    url,
    resourceSize,
    transferSize,
    status,
  } = item;
  const { dns, connect, ssl, wait, receive, total } = item.timings || {};
  const contentDownloaded = receive && receive > 0 ? receive : total;
  return {
    x: index,
    url,
    requestHeaders: formatHeaders(requestHeaders),
    responseHeaders: formatHeaders(responseHeaders),
    certificates: certificates
      ? [
          {
            name: FriendlyFlyoutLabels[Metadata.CertificateIssuer],
            value: certificates.issuer,
          },
          {
            name: FriendlyFlyoutLabels[Metadata.CertificateIssueDate],
            value: certificates.validFrom
              ? moment(certificates.validFrom).format('L LT')
              : undefined,
          },
          {
            name: FriendlyFlyoutLabels[Metadata.CertificateExpiryDate],
            value: certificates.validTo ? moment(certificates.validTo).format('L LT') : undefined,
          },
          {
            name: FriendlyFlyoutLabels[Metadata.CertificateSubject],
            value: certificates.subjectName,
          },
        ]
      : undefined,
    details: [
      { name: FriendlyFlyoutLabels[Metadata.Status], value: status ? `${status}` : undefined },
      { name: FriendlyFlyoutLabels[Metadata.MimeType], value: mimeType },
      {
        name: FriendlyFlyoutLabels[Metadata.RequestStart],
        value: getFriendlyMetadataValue({ value: requestStart, postFix: 'ms' }),
      },
      {
        name: FriendlyTimingLabels[Timings.Dns],
        value: getFriendlyMetadataValue({ value: dns, postFix: 'ms' }),
      },
      {
        name: FriendlyTimingLabels[Timings.Connect],
        value: getFriendlyMetadataValue({ value: getConnectingTime(connect, ssl), postFix: 'ms' }),
      },
      {
        name: FriendlyTimingLabels[Timings.Ssl],
        value: getFriendlyMetadataValue({ value: ssl, postFix: 'ms' }),
      },
      {
        name: FriendlyTimingLabels[Timings.Wait],
        value: getFriendlyMetadataValue({ value: wait, postFix: 'ms' }),
      },
      {
        name: FriendlyTimingLabels[Timings.Receive],
        value: getFriendlyMetadataValue({
          value: contentDownloaded,
          postFix: 'ms',
        }),
      },
      {
        name: FriendlyFlyoutLabels[Metadata.ResourceSize],
        value: getFriendlyMetadataValue({
          value: resourceSize ? resourceSize / 1000 : undefined,
          postFix: 'KB',
        }),
      },
      {
        name: FriendlyFlyoutLabels[Metadata.TransferSize],
        value: getFriendlyMetadataValue({
          value: transferSize ? transferSize / 1000 : undefined,
          postFix: 'KB',
        }),
      },
      {
        name: FriendlyFlyoutLabels[Metadata.IP],
        value: ip,
      },
    ],
  };
};

export const getSidebarItems = (
  items: NetworkEvent[],
  onlyHighlighted: boolean,
  query: string,
  activeFilters: string[]
): SidebarItem[] => {
  const queryMatcher = getQueryMatcher(query);
  const filterMatcher = getFilterMatcher(activeFilters);
  const sideBarItems = items.map((item, index) => {
    const isHighlighted = isHighlightedItem(item, queryMatcher, filterMatcher);
    const offsetIndex = index + 1;
    const { url, status, method } = item;
    return { url, status, method, isHighlighted, offsetIndex, index };
  });
  if (onlyHighlighted) {
    return sideBarItems.filter((item) => item.isHighlighted);
  }
  return sideBarItems;
};

export const getLegendItems = (): LegendItem[] => {
  let timingItems: LegendItem[] = [];
  Object.values(Timings).forEach((timing) => {
    // The "receive" timing is mapped to a mime type colour, so we don't need to show this in the legend
    if (timing === Timings.Receive) {
      return;
    }
    timingItems = [
      ...timingItems,
      { name: FriendlyTimingLabels[timing], color: TIMING_PALETTE[timing] },
    ];
  });

  let mimeTypeItems: LegendItem[] = [];
  Object.values(MimeType).forEach((mimeType) => {
    mimeTypeItems = [
      ...mimeTypeItems,
      { name: FriendlyMimetypeLabels[mimeType], color: MIME_TYPE_PALETTE[mimeType] },
    ];
  });

  return [...timingItems, ...mimeTypeItems];
};

// Timing colour palette
type TimingColourPalette = {
  [K in Timings]: string;
};

const SAFE_PALETTE = euiPaletteColorBlind({ rotations: 2 });

const buildTimingPalette = (): TimingColourPalette => {
  const palette = Object.values(Timings).reduce<Partial<TimingColourPalette>>((acc, value) => {
    switch (value) {
      case Timings.Blocked:
        acc[value] = SAFE_PALETTE[11];
        break;
      case Timings.Dns:
        acc[value] = SAFE_PALETTE[10];
        break;
      case Timings.Connect:
        acc[value] = SAFE_PALETTE[13];
        break;
      case Timings.Ssl:
        acc[value] = SAFE_PALETTE[14];
        break;
      case Timings.Send:
        acc[value] = SAFE_PALETTE[19];
        break;
      case Timings.Wait:
        acc[value] = SAFE_PALETTE[9];
        break;
      case Timings.Receive:
        acc[value] = SAFE_PALETTE[15];
        break;
    }
    return acc;
  }, {});

  return palette as TimingColourPalette;
};

const TIMING_PALETTE = buildTimingPalette();

// MimeType colour palette
type MimeTypeColourPalette = {
  [K in MimeType]: string;
};

const buildMimeTypePalette = (): MimeTypeColourPalette => {
  const palette = Object.values(MimeType).reduce<Partial<MimeTypeColourPalette>>((acc, value) => {
    switch (value) {
      case MimeType.Html:
        acc[value] = SAFE_PALETTE[1];
        break;
      case MimeType.Script:
        acc[value] = SAFE_PALETTE[7];
        break;
      case MimeType.Stylesheet:
        acc[value] = SAFE_PALETTE[3];
        break;
      case MimeType.Image:
        acc[value] = SAFE_PALETTE[4];
        break;
      case MimeType.Media:
        acc[value] = SAFE_PALETTE[5];
        break;
      case MimeType.Font:
        acc[value] = SAFE_PALETTE[2];
        break;
      case MimeType.XHR:
        acc[value] = SAFE_PALETTE[0];
        break;
      case MimeType.Other:
        acc[value] = SAFE_PALETTE[6];
        break;
    }
    return acc;
  }, {});

  return palette as MimeTypeColourPalette;
};

const MIME_TYPE_PALETTE = buildMimeTypePalette();

type ColourPalette = TimingColourPalette & MimeTypeColourPalette;

export const colourPalette: ColourPalette = { ...TIMING_PALETTE, ...MIME_TYPE_PALETTE };

export const formatTooltipHeading = (index: number, fullText: string): string =>
  isNaN(index) ? fullText : `${index}. ${fullText}`;

<<<<<<< HEAD
export const formatMillisecond = (ms: number, maxMillis = 1000) => {
  if (ms < maxMillis) {
    return `${ms.toFixed(0)} ms`;
=======
export const formatMillisecond = (ms: number, digits?: number) => {
  if (ms < 1000) {
    return `${ms.toFixed(digits ?? 0)} ms`;
>>>>>>> 199f1159
  }
  return `${(ms / 1000).toFixed(digits ?? 1)} s`;
};<|MERGE_RESOLUTION|>--- conflicted
+++ resolved
@@ -491,15 +491,9 @@
 export const formatTooltipHeading = (index: number, fullText: string): string =>
   isNaN(index) ? fullText : `${index}. ${fullText}`;
 
-<<<<<<< HEAD
 export const formatMillisecond = (ms: number, maxMillis = 1000) => {
   if (ms < maxMillis) {
-    return `${ms.toFixed(0)} ms`;
-=======
-export const formatMillisecond = (ms: number, digits?: number) => {
-  if (ms < 1000) {
-    return `${ms.toFixed(digits ?? 0)} ms`;
->>>>>>> 199f1159
+    return `${ms.toFixed(digits??0)} ms`;
   }
   return `${(ms / 1000).toFixed(digits ?? 1)} s`;
 };