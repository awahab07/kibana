--- conflicted
+++ resolved
@@ -19,12 +19,10 @@
   maxSize: 'phases.hot.actions.rollover.max_size',
 };
 
-<<<<<<< HEAD
 export const policyNamePath = 'name';
-=======
+
 /**
  * This repository is provisioned by Elastic Cloud and will always
  * exist as a "managed" repository.
  */
-export const CLOUD_DEFAULT_REPO = 'found-snapshots';
->>>>>>> 25e586ac
+export const CLOUD_DEFAULT_REPO = 'found-snapshots';