/*
 * Copyright Elasticsearch B.V. and/or licensed to Elasticsearch B.V. under one
 * or more contributor license agreements. Licensed under the Elastic License
 * 2.0; you may not use this file except in compliance with the Elastic License
 * 2.0.
 */

import { Client } from '@elastic/elasticsearch';
<<<<<<< HEAD
import { DeleteByQueryResponse } from '@elastic/elasticsearch/lib/api/typesWithBodyKey';
import { HostMetadata } from '../types';
import {
  EndpointActionGenerator,
  LogsEndpointAction,
  LogsEndpointActionResponse,
} from '../data_generators/endpoint_action_generator';
=======
import { DeleteByQueryResponse } from '@elastic/elasticsearch/api/types';
import { HostMetadata, LogsEndpointAction, LogsEndpointActionResponse } from '../types';
import { EndpointActionGenerator } from '../data_generators/endpoint_action_generator';
>>>>>>> 2afb43b8
import { wrapErrorAndRejectPromise } from './utils';
import { ENDPOINT_ACTIONS_INDEX, ENDPOINT_ACTION_RESPONSES_INDEX } from '../constants';

const defaultEndpointActionGenerator = new EndpointActionGenerator();

export interface IndexedEndpointActionsForHostResponse {
  endpointActions: LogsEndpointAction[];
  endpointActionResponses: LogsEndpointActionResponse[];
  endpointActionsIndex: string;
  endpointActionResponsesIndex: string;
}

/**
 * Indexes a random number of Endpoint Actions for a given host
 *
 * @param esClient
 * @param endpointHost
 * @param [endpointActionGenerator]
 */
export const indexEndpointActionsForHost = async (
  esClient: Client,
  endpointHost: HostMetadata,
  endpointActionGenerator: EndpointActionGenerator = defaultEndpointActionGenerator
): Promise<IndexedEndpointActionsForHostResponse> => {
  const agentId = endpointHost.elastic.agent.id;
  const total = endpointActionGenerator.randomN(5);
  const response: IndexedEndpointActionsForHostResponse = {
    endpointActions: [],
    endpointActionResponses: [],
    endpointActionsIndex: ENDPOINT_ACTIONS_INDEX,
    endpointActionResponsesIndex: ENDPOINT_ACTION_RESPONSES_INDEX,
  };

  for (let i = 0; i < total; i++) {
    // create an action
    const action = endpointActionGenerator.generate({
      EndpointActions: {
        data: { comment: 'data generator: this host is same as bad' },
      },
    });

    action.agent.id = [agentId];

    await esClient
      .index({
        index: ENDPOINT_ACTIONS_INDEX,
        body: action,
      })
      .catch(wrapErrorAndRejectPromise);

    // Create an action response for the above
    const actionResponse = endpointActionGenerator.generateResponse({
      agent: { id: agentId },
      EndpointActions: {
        action_id: action.EndpointActions.action_id,
        data: action.EndpointActions.data,
      },
    });

    await esClient
      .index({
        index: ENDPOINT_ACTION_RESPONSES_INDEX,
        body: actionResponse,
      })
      .catch(wrapErrorAndRejectPromise);

    response.endpointActions.push(action);
    response.endpointActionResponses.push(actionResponse);
  }

  // Add edge cases (maybe)
  if (endpointActionGenerator.randomFloat() < 0.3) {
    const randomFloat = endpointActionGenerator.randomFloat();

    // 60% of the time just add either an Isolate -OR- an UnIsolate action
    if (randomFloat < 0.6) {
      let action: LogsEndpointAction;

      if (randomFloat < 0.3) {
        // add a pending isolation
        action = endpointActionGenerator.generateIsolateAction({
          '@timestamp': new Date().toISOString(),
        });
      } else {
        // add a pending UN-isolation
        action = endpointActionGenerator.generateUnIsolateAction({
          '@timestamp': new Date().toISOString(),
        });
      }

      action.agent.id = [agentId];

      await esClient
        .index({
          index: ENDPOINT_ACTIONS_INDEX,
          body: action,
        })
        .catch(wrapErrorAndRejectPromise);

      response.endpointActions.push(action);
    } else {
      // Else (40% of the time) add a pending isolate AND pending un-isolate
      const action1 = endpointActionGenerator.generateIsolateAction({
        '@timestamp': new Date().toISOString(),
      });
      const action2 = endpointActionGenerator.generateUnIsolateAction({
        '@timestamp': new Date().toISOString(),
      });

      action1.agent.id = [agentId];
      action2.agent.id = [agentId];

      await Promise.all([
        esClient
          .index({
            index: ENDPOINT_ACTIONS_INDEX,
            body: action1,
          })
          .catch(wrapErrorAndRejectPromise),
        esClient
          .index({
            index: ENDPOINT_ACTIONS_INDEX,
            body: action2,
          })
          .catch(wrapErrorAndRejectPromise),
      ]);

      response.endpointActions.push(action1, action2);
    }
  }

  return response;
};

export interface DeleteIndexedEndpointActionsResponse {
  endpointActionRequests: DeleteByQueryResponse | undefined;
  endpointActionResponses: DeleteByQueryResponse | undefined;
}

export const deleteIndexedEndpointActions = async (
  esClient: Client,
  indexedData: IndexedEndpointActionsForHostResponse
): Promise<DeleteIndexedEndpointActionsResponse> => {
  const response: DeleteIndexedEndpointActionsResponse = {
    endpointActionRequests: undefined,
    endpointActionResponses: undefined,
  };

  if (indexedData.endpointActions.length) {
<<<<<<< HEAD
    response.endpointActionRequests = await esClient
      .deleteByQuery({
        index: `${indexedData.endpointActionsIndex}-*`,
        wait_for_completion: true,
        body: {
          query: {
            bool: {
              filter: [
                {
                  terms: {
                    action_id: indexedData.endpointActions.map(
                      (action) => action.EndpointAction.action_id
                    ),
=======
    response.endpointActionRequests = (
      await esClient
        .deleteByQuery({
          index: `${indexedData.endpointActionsIndex}-*`,
          wait_for_completion: true,
          body: {
            query: {
              bool: {
                filter: [
                  {
                    terms: {
                      action_id: indexedData.endpointActions.map(
                        (action) => action.EndpointActions.action_id
                      ),
                    },
>>>>>>> 2afb43b8
                  },
                },
              ],
            },
          },
        },
      })
      .catch(wrapErrorAndRejectPromise);
  }

  if (indexedData.endpointActionResponses) {
<<<<<<< HEAD
    response.endpointActionResponses = await esClient
      .deleteByQuery({
        index: `${indexedData.endpointActionResponsesIndex}-*`,
        wait_for_completion: true,
        body: {
          query: {
            bool: {
              filter: [
                {
                  terms: {
                    action_id: indexedData.endpointActionResponses.map(
                      (action) => action.EndpointAction.action_id
                    ),
=======
    response.endpointActionResponses = (
      await esClient
        .deleteByQuery({
          index: `${indexedData.endpointActionResponsesIndex}-*`,
          wait_for_completion: true,
          body: {
            query: {
              bool: {
                filter: [
                  {
                    terms: {
                      action_id: indexedData.endpointActionResponses.map(
                        (action) => action.EndpointActions.action_id
                      ),
                    },
>>>>>>> 2afb43b8
                  },
                },
              ],
            },
          },
        },
      })
      .catch(wrapErrorAndRejectPromise);
  }

  return response;
};<|MERGE_RESOLUTION|>--- conflicted
+++ resolved
@@ -6,19 +6,9 @@
  */
 
 import { Client } from '@elastic/elasticsearch';
-<<<<<<< HEAD
-import { DeleteByQueryResponse } from '@elastic/elasticsearch/lib/api/typesWithBodyKey';
-import { HostMetadata } from '../types';
-import {
-  EndpointActionGenerator,
-  LogsEndpointAction,
-  LogsEndpointActionResponse,
-} from '../data_generators/endpoint_action_generator';
-=======
 import { DeleteByQueryResponse } from '@elastic/elasticsearch/api/types';
 import { HostMetadata, LogsEndpointAction, LogsEndpointActionResponse } from '../types';
 import { EndpointActionGenerator } from '../data_generators/endpoint_action_generator';
->>>>>>> 2afb43b8
 import { wrapErrorAndRejectPromise } from './utils';
 import { ENDPOINT_ACTIONS_INDEX, ENDPOINT_ACTION_RESPONSES_INDEX } from '../constants';
 
@@ -168,7 +158,6 @@
   };
 
   if (indexedData.endpointActions.length) {
-<<<<<<< HEAD
     response.endpointActionRequests = await esClient
       .deleteByQuery({
         index: `${indexedData.endpointActionsIndex}-*`,
@@ -180,25 +169,8 @@
                 {
                   terms: {
                     action_id: indexedData.endpointActions.map(
-                      (action) => action.EndpointAction.action_id
+                      (action) => action.EndpointActions.action_id
                     ),
-=======
-    response.endpointActionRequests = (
-      await esClient
-        .deleteByQuery({
-          index: `${indexedData.endpointActionsIndex}-*`,
-          wait_for_completion: true,
-          body: {
-            query: {
-              bool: {
-                filter: [
-                  {
-                    terms: {
-                      action_id: indexedData.endpointActions.map(
-                        (action) => action.EndpointActions.action_id
-                      ),
-                    },
->>>>>>> 2afb43b8
                   },
                 },
               ],
@@ -210,7 +182,6 @@
   }
 
   if (indexedData.endpointActionResponses) {
-<<<<<<< HEAD
     response.endpointActionResponses = await esClient
       .deleteByQuery({
         index: `${indexedData.endpointActionResponsesIndex}-*`,
@@ -222,25 +193,8 @@
                 {
                   terms: {
                     action_id: indexedData.endpointActionResponses.map(
-                      (action) => action.EndpointAction.action_id
+                      (action) => action.EndpointActions.action_id
                     ),
-=======
-    response.endpointActionResponses = (
-      await esClient
-        .deleteByQuery({
-          index: `${indexedData.endpointActionResponsesIndex}-*`,
-          wait_for_completion: true,
-          body: {
-            query: {
-              bool: {
-                filter: [
-                  {
-                    terms: {
-                      action_id: indexedData.endpointActionResponses.map(
-                        (action) => action.EndpointActions.action_id
-                      ),
-                    },
->>>>>>> 2afb43b8
                   },
                 },
               ],
