--- conflicted
+++ resolved
@@ -55,31 +55,6 @@
   sort: Array<TimelineRequestSortField<Field>>;
 }
 
-<<<<<<< HEAD
-export type TimelineStrategyResponseType<
-  T extends TimelineFactoryQueryTypes
-> = T extends TimelineEventsQueries.all
-  ? TimelineEventsAllStrategyResponse
-  : T extends TimelineEventsQueries.details
-  ? TimelineEventsDetailsStrategyResponse
-  : T extends TimelineEventsQueries.kpi
-  ? TimelineKpiStrategyResponse
-  : T extends TimelineEventsQueries.lastEventTime
-  ? TimelineEventsLastEventTimeStrategyResponse
-  : never;
-
-export type TimelineStrategyRequestType<
-  T extends TimelineFactoryQueryTypes
-> = T extends TimelineEventsQueries.all
-  ? TimelineEventsAllRequestOptions
-  : T extends TimelineEventsQueries.details
-  ? TimelineEventsDetailsRequestOptions
-  : T extends TimelineEventsQueries.kpi
-  ? TimelineKpiStrategyResponse
-  : T extends TimelineEventsQueries.lastEventTime
-  ? TimelineEventsLastEventTimeRequestOptions
-  : never;
-=======
 export type TimelineStrategyResponseType<T extends TimelineFactoryQueryTypes> =
   T extends TimelineEventsQueries.all
     ? TimelineEventsAllStrategyResponse
@@ -101,7 +76,6 @@
     : T extends TimelineEventsQueries.lastEventTime
     ? TimelineEventsLastEventTimeRequestOptions
     : never;
->>>>>>> b9b224ce
 
 export interface ColumnHeaderInput {
   aggregatable?: Maybe<boolean>;
