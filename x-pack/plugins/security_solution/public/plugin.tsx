/*
 * Copyright Elasticsearch B.V. and/or licensed to Elasticsearch B.V. under one
 * or more contributor license agreements. Licensed under the Elastic License
 * 2.0; you may not use this file except in compliance with the Elastic License
 * 2.0.
 */

import { i18n } from '@kbn/i18n';
import reduceReducers from 'reduce-reducers';
import { BehaviorSubject, Subject, Subscription } from 'rxjs';
import { pluck } from 'rxjs/operators';
import { AnyAction, Reducer } from 'redux';
import {
  PluginSetup,
  PluginStart,
  SetupPlugins,
  StartPlugins,
  StartServices,
  AppObservableLibs,
  SubPlugins,
  StartedSubPlugins,
} from './types';
import {
  AppMountParameters,
  AppUpdater,
  CoreSetup,
  CoreStart,
  PluginInitializerContext,
  Plugin as IPlugin,
  DEFAULT_APP_CATEGORIES,
  AppNavLinkStatus,
} from '../../../../src/core/public';
import { Storage } from '../../../../src/plugins/kibana_utils/public';
import { initTelemetry } from './common/lib/telemetry';
import { KibanaServices } from './common/lib/kibana/services';

import {
  APP_ID,
  OVERVIEW_PATH,
  APP_OVERVIEW_PATH,
  APP_PATH,
  DEFAULT_INDEX_KEY,
  APP_ICON_SOLUTION,
  DETECTION_ENGINE_INDEX_URL,
  SOURCERER_API_URL,
} from '../common/constants';

import { getDeepLinks, updateGlobalNavigation } from './app/deep_links';
import { manageOldSiemRoutes } from './helpers';
import { SecurityAppStore } from './common/store/store';
import { licenseService } from './common/hooks/use_license';
import { SecuritySolutionUiConfigType } from './common/types';

import { getLazyEndpointPolicyEditExtension } from './management/pages/policy/view/ingest_manager_integration/lazy_endpoint_policy_edit_extension';
import { LazyEndpointPolicyCreateExtension } from './management/pages/policy/view/ingest_manager_integration/lazy_endpoint_policy_create_extension';
import { getLazyEndpointPackageCustomExtension } from './management/pages/policy/view/ingest_manager_integration/lazy_endpoint_package_custom_extension';
import {
  ExperimentalFeatures,
  parseExperimentalConfigValue,
} from '../common/experimental_features';
import type { TimelineState } from '../../timelines/public';
import { LazyEndpointCustomAssetsExtension } from './management/pages/policy/view/ingest_manager_integration/lazy_endpoint_custom_assets_extension';

export class Plugin implements IPlugin<PluginSetup, PluginStart, SetupPlugins, StartPlugins> {
  readonly kibanaVersion: string;
  private config: SecuritySolutionUiConfigType;
  readonly experimentalFeatures: ExperimentalFeatures;

  constructor(private readonly initializerContext: PluginInitializerContext) {
    this.config = this.initializerContext.config.get<SecuritySolutionUiConfigType>();
    this.experimentalFeatures = parseExperimentalConfigValue(this.config.enableExperimental || []);
    this.kibanaVersion = initializerContext.env.packageInfo.version;
  }
  private appUpdater$ = new Subject<AppUpdater>();

  private storage = new Storage(localStorage);
  private licensingSubscription: Subscription | null = null;

  /**
   * Lazily instantiated subPlugins.
   * See `subPlugins` method.
   */
  private _subPlugins?: SubPlugins;

  /**
   * Lazily instantiated `SecurityAppStore`.
   * See `store` method.
   */
  private _store?: SecurityAppStore;

  public setup(core: CoreSetup<StartPlugins, PluginStart>, plugins: SetupPlugins): PluginSetup {
    initTelemetry(
      {
        usageCollection: plugins.usageCollection,
        telemetryManagementSection: plugins.telemetryManagementSection,
      },
      APP_ID
    );

    if (plugins.home) {
      plugins.home.featureCatalogue.registerSolution({
        id: APP_ID,
        title: APP_NAME,
        description: i18n.translate('xpack.securitySolution.featureCatalogueDescription', {
          defaultMessage:
            'Prevent, collect, detect, and respond to threats for unified protection across your infrastructure.',
        }),
        icon: 'logoSecurity',
        path: APP_OVERVIEW_PATH,
        order: 300,
      });
    }

    /**
     * `StartServices` which are needed by the `renderApp` function when mounting any of the subPlugin applications.
     * This is a promise because these aren't available until the `start` lifecycle phase but they are referenced
     * in the `setup` lifecycle phase.
     */
    const startServices: Promise<StartServices> = (async () => {
      const [coreStart, startPlugins] = await core.getStartServices();

      const services: StartServices = {
        ...coreStart,
        ...startPlugins,
        storage: this.storage,
        security: plugins.security,
      };
      return services;
    })();

    core.application.register({
      id: APP_ID,
      title: APP_NAME,
      appRoute: APP_PATH,
      category: DEFAULT_APP_CATEGORIES.security,
      navLinkStatus: AppNavLinkStatus.hidden,
      searchable: true,
      defaultPath: OVERVIEW_PATH,
      updater$: this.appUpdater$,
      euiIconType: APP_ICON_SOLUTION,
      deepLinks: getDeepLinks(this.experimentalFeatures),
      mount: async (params: AppMountParameters) => {
        const [coreStart, startPlugins] = await core.getStartServices();
        const subPlugins = await this.startSubPlugins(this.storage, coreStart, startPlugins);
        const { renderApp } = await this.lazyApplicationDependencies();
        return renderApp({
          ...params,
          services: await startServices,
          store: await this.store(coreStart, startPlugins, subPlugins),
          usageCollection: plugins.usageCollection,
          subPlugins,
        });
      },
    });

    core.application.register({
      id: 'siem',
      appRoute: 'app/siem',
      title: 'SIEM',
      navLinkStatus: 3,
      mount: async (params: AppMountParameters) => {
        const [coreStart] = await core.getStartServices();
        manageOldSiemRoutes(coreStart);
        return () => true;
      },
    });

    return {
      resolver: async () => {
        /**
         * The specially formatted comment in the `import` expression causes the corresponding webpack chunk to be named. This aids us in debugging chunk size issues.
         * See https://webpack.js.org/api/module-methods/#magic-comments
         */
        const { resolverPluginSetup } = await import(
          /* webpackChunkName: "resolver" */ './resolver'
        );
        return resolverPluginSetup();
      },
    };
  }

  public start(core: CoreStart, plugins: StartPlugins) {
    KibanaServices.init({ ...core, ...plugins, kibanaVersion: this.kibanaVersion });
    if (plugins.fleet) {
      const { registerExtension } = plugins.fleet;

      registerExtension({
        package: 'endpoint',
        view: 'package-policy-edit',
        Component: getLazyEndpointPolicyEditExtension(core, plugins),
      });

      registerExtension({
        package: 'endpoint',
        view: 'package-policy-create',
        Component: LazyEndpointPolicyCreateExtension,
      });

      registerExtension({
        package: 'endpoint',
        view: 'package-detail-custom',
        Component: getLazyEndpointPackageCustomExtension(core, plugins),
      });

      registerExtension({
        package: 'endpoint',
        view: 'package-detail-assets',
        Component: LazyEndpointCustomAssetsExtension,
      });
    }
    licenseService.start(plugins.licensing.license$);
    const licensing = licenseService.getLicenseInformation$();
    /**
     * Register deepLinks and pass an appUpdater for each subPlugin, to change deepLinks as needed when licensing changes.
     */
    if (licensing !== null) {
      this.licensingSubscription = licensing.subscribe((currentLicense) => {
        if (currentLicense.type !== undefined) {
          this.appUpdater$.next(() => ({
            navLinkStatus: AppNavLinkStatus.hidden, // workaround to prevent main navLink to switch to visible after update. should not be needed
            deepLinks: getDeepLinks(
              this.experimentalFeatures,
              currentLicense.type,
              core.application.capabilities
            ),
          }));
        }
      });
    } else {
      updateGlobalNavigation({
        capabilities: core.application.capabilities,
        updater$: this.appUpdater$,
        enableExperimental: this.experimentalFeatures,
      });
    }

    return {};
  }

  public stop() {
    if (this.licensingSubscription !== null) {
      this.licensingSubscription.unsubscribe();
    }
    return {};
  }

  /**
   * The dependencies needed to mount the applications. These are dynamically loaded for the sake of webpack bundling efficiency.
   * Webpack is smart enough to only request (and download) this even when it is imported multiple times concurrently.
   */
  private lazyApplicationDependencies() {
    /**
     * The specially formatted comment in the `import` expression causes the corresponding webpack chunk to be named. This aids us in debugging chunk size issues.
     * See https://webpack.js.org/api/module-methods/#magic-comments
     */
    return import(
      /* webpackChunkName: "lazy_application_dependencies" */
      './lazy_application_dependencies'
    );
  }

  /**
   * The dependencies needed to mount the applications. These are dynamically loaded for the sake of webpack bundling efficiency.
   * Webpack is smart enough to only request (and download) this even when it is imported multiple times concurrently.
   */
  private lazySubPlugins() {
    /**
     * The specially formatted comment in the `import` expression causes the corresponding webpack chunk to be named. This aids us in debugging chunk size issues.
     * See https://webpack.js.org/api/module-methods/#magic-comments
     */
    return import(
      /* webpackChunkName: "lazy_sub_plugins" */
      './lazy_sub_plugins'
    );
  }

  /**
   * Lazily instantiated subPlugins. This should be instantiated just once.
   */
  private async subPlugins(): Promise<SubPlugins> {
    if (!this._subPlugins) {
      const { subPluginClasses } = await this.lazySubPlugins();
      this._subPlugins = {
        alerts: new subPluginClasses.Detections(),
        rules: new subPluginClasses.Rules(),
        exceptions: new subPluginClasses.Exceptions(),
        cases: new subPluginClasses.Cases(),
        hosts: new subPluginClasses.Hosts(),
        network: new subPluginClasses.Network(),
        ...(this.experimentalFeatures.uebaEnabled ? { ueba: new subPluginClasses.Ueba() } : {}),
        overview: new subPluginClasses.Overview(),
        timelines: new subPluginClasses.Timelines(),
        management: new subPluginClasses.Management(),
      };
    }
    return this._subPlugins;
  }

  /**
   * All started subPlugins.
   */
  private async startSubPlugins(
    storage: Storage,
    core: CoreStart,
    plugins: StartPlugins
  ): Promise<StartedSubPlugins> {
    const subPlugins = await this.subPlugins();
    return {
      overview: subPlugins.overview.start(),
      alerts: subPlugins.alerts.start(storage),
      rules: subPlugins.rules.start(storage),
      exceptions: subPlugins.exceptions.start(storage),
      cases: subPlugins.cases.start(),
      hosts: subPlugins.hosts.start(storage),
      network: subPlugins.network.start(storage),
      ...(this.experimentalFeatures.uebaEnabled && subPlugins.ueba != null
        ? { ueba: subPlugins.ueba.start(storage) }
        : {}),
      timelines: subPlugins.timelines.start(),
      management: subPlugins.management.start(core, plugins),
    };
  }
  /**
   * Lazily instantiate a `SecurityAppStore`. We lazily instantiate this because it requests large dynamic imports. We instantiate it once because each subPlugin needs to share the same reference.
   */
  private async store(
    coreStart: CoreStart,
    startPlugins: StartPlugins,
    subPlugins: StartedSubPlugins
  ): Promise<SecurityAppStore> {
    if (!this._store) {
<<<<<<< HEAD
      const patternList = coreStart.uiSettings.get(DEFAULT_INDEX_KEY);
      let defaultIndexPattern;
      try {
        // check for/generate default Security Solution Kibana index pattern
        defaultIndexPattern = await coreStart.http.fetch(SOURCERER_API_URL, {
          method: 'POST',
          body: JSON.stringify({ patternList }),
        });
      } catch (error) {
        defaultIndexPattern = { id: null, ...error };
      }
      const [{ createStore, createInitialState }, kibanaIndexPatterns] = await Promise.all([
        this.lazyApplicationDependencies(),

        startPlugins.data.indexPatterns.getIdsWithTitle(),
      ]);
=======
      const defaultIndicesName = coreStart.uiSettings.get(DEFAULT_INDEX_KEY);
      const [{ createStore, createInitialState }, kibanaIndexPatterns, configIndexPatterns] =
        await Promise.all([
          this.lazyApplicationDependencies(),
          startPlugins.data.indexPatterns.getIdsWithTitle(),
          startPlugins.data.search
            .search<IndexFieldsStrategyRequest, IndexFieldsStrategyResponse>(
              { indices: defaultIndicesName, onlyCheckIfIndicesExist: true },
              {
                strategy: 'indexFields',
              }
            )
            .toPromise(),
        ]);
>>>>>>> 1fb0982e

      let signal: { name: string | null } = { name: null };
      try {
        // const { index_name: indexName } = await coreStart.http.fetch(
        //   `${BASE_RAC_ALERTS_API_PATH}/index`,
        //   {
        //     method: 'GET',
        //     query: { features: SERVER_APP_ID },
        //   }
        // );
        // signal = { name: indexName[0] };
        signal = await coreStart.http.fetch(DETECTION_ENGINE_INDEX_URL, {
          method: 'GET',
        });
      } catch {
        signal = { name: null };
      }

      const appLibs: AppObservableLibs = { kibana: coreStart };
      const libs$ = new BehaviorSubject(appLibs);

      const timelineInitialState = {
        timeline: {
          ...subPlugins.timelines.store.initialState.timeline!,
          timelineById: {
            ...subPlugins.timelines.store.initialState.timeline!.timelineById,
            ...subPlugins.alerts.storageTimelines!.timelineById,
            ...subPlugins.rules.storageTimelines!.timelineById,
            ...subPlugins.exceptions.storageTimelines!.timelineById,
            ...subPlugins.hosts.storageTimelines!.timelineById,
            ...subPlugins.network.storageTimelines!.timelineById,
            ...(this.experimentalFeatures.uebaEnabled && subPlugins.ueba != null
              ? subPlugins.ueba.storageTimelines!.timelineById
              : {}),
          },
        },
      };

      const tGridReducer = startPlugins.timelines?.getTGridReducer() ?? {};
      const timelineReducer = reduceReducers(
        timelineInitialState.timeline,
        tGridReducer,
        subPlugins.timelines.store.reducer.timeline
      ) as unknown as Reducer<TimelineState, AnyAction>;

      this._store = createStore(
        createInitialState(
          {
            ...subPlugins.hosts.store.initialState,
            ...subPlugins.network.store.initialState,
            ...(this.experimentalFeatures.uebaEnabled && subPlugins.ueba != null
              ? subPlugins.ueba.store.initialState
              : {}),
            ...timelineInitialState,
            ...subPlugins.management.store.initialState,
          },
          {
            defaultIndexPattern,
            kibanaIndexPatterns,
            signalIndexName: signal.name,
            enableExperimental: this.experimentalFeatures,
          }
        ),
        {
          ...subPlugins.hosts.store.reducer,
          ...subPlugins.network.store.reducer,
          ...(this.experimentalFeatures.uebaEnabled && subPlugins.ueba != null
            ? subPlugins.ueba.store.reducer
            : {}),
          timeline: timelineReducer,
          ...subPlugins.management.store.reducer,
          ...tGridReducer,
        },
        libs$.pipe(pluck('kibana')),
        this.storage,
        [...(subPlugins.management.store.middleware ?? [])]
      );
    }
    if (startPlugins.timelines) {
      startPlugins.timelines.setTGridEmbeddedStore(this._store);
    }
    return this._store;
  }
}

const APP_NAME = i18n.translate('xpack.securitySolution.security.title', {
  defaultMessage: 'Security',
});<|MERGE_RESOLUTION|>--- conflicted
+++ resolved
@@ -329,7 +329,6 @@
     subPlugins: StartedSubPlugins
   ): Promise<SecurityAppStore> {
     if (!this._store) {
-<<<<<<< HEAD
       const patternList = coreStart.uiSettings.get(DEFAULT_INDEX_KEY);
       let defaultIndexPattern;
       try {
@@ -346,22 +345,6 @@
 
         startPlugins.data.indexPatterns.getIdsWithTitle(),
       ]);
-=======
-      const defaultIndicesName = coreStart.uiSettings.get(DEFAULT_INDEX_KEY);
-      const [{ createStore, createInitialState }, kibanaIndexPatterns, configIndexPatterns] =
-        await Promise.all([
-          this.lazyApplicationDependencies(),
-          startPlugins.data.indexPatterns.getIdsWithTitle(),
-          startPlugins.data.search
-            .search<IndexFieldsStrategyRequest, IndexFieldsStrategyResponse>(
-              { indices: defaultIndicesName, onlyCheckIfIndicesExist: true },
-              {
-                strategy: 'indexFields',
-              }
-            )
-            .toPromise(),
-        ]);
->>>>>>> 1fb0982e
 
       let signal: { name: string | null } = { name: null };
       try {
