--- conflicted
+++ resolved
@@ -28,13 +28,9 @@
   docValueFields: DocValueFields[];
   errorMessage: string | null;
   id: SourcererScopeName;
-<<<<<<< HEAD
   // the index pattern value passed to the search to make the query
   // includes fields and a title with active index names
-  indexPattern: IIndexPattern;
-=======
   indexPattern: Omit<IIndexPattern, 'fieldFormatMap'>;
->>>>>>> 2ffbf6e5
   indicesExist: boolean | undefined | null;
   loading: boolean;
   // Remove once issue resolved: https://github.com/elastic/kibana/issues/111762
