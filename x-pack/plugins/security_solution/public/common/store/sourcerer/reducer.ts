/*
 * Copyright Elasticsearch B.V. and/or licensed to Elasticsearch B.V. under one
 * or more contributor license agreements. Licensed under the Elastic License
 * 2.0; you may not use this file except in compliance with the Elastic License
 * 2.0.
 */

import { reducerWithInitialState } from 'typescript-fsa-reducers';

import {
  setSourcererDataViews,
  setSourcererScopeLoading,
  setSelectedDataView,
  setSignalIndexName,
  setSource,
} from './actions';
import { initialSourcererState, SourcererModel } from './model';
import { validateSelectedPatterns } from './helpers';

export type SourcererState = SourcererModel;

export const sourcererReducer = reducerWithInitialState(initialSourcererState)
  .case(setSignalIndexName, (state, { signalIndexName }) => ({
    ...state,
    signalIndexName,
  }))
  .case(setSourcererDataViews, (state, { defaultDataView, kibanaDataViews }) => ({
    ...state,
    defaultDataView,
    kibanaDataViews,
  }))
  .case(setSourcererScopeLoading, (state, { id, loading }) => ({
    ...state,
    sourcererScopes: {
      ...state.sourcererScopes,
      [id]: {
        ...state.sourcererScopes[id],
        loading,
      },
    },
  }))
<<<<<<< HEAD
  .case(setSelectedDataView, (state, payload) => {
    console.log('setSelectedDataView', { state, payload });
    const { id, eventType, ...rest } = payload;
    const pattern = state.kibanaDataViews.find((p) => p.id === rest.selectedDataViewId);
    // TODO: Steph/sourcerer needs unit tests
    const selectedPatterns =
      rest.selectedPatterns != null && pattern != null
        ? rest.selectedPatterns.filter(
            // ensures all selected patterns are selectable
            // and no patterns are duplicated
            (value, index, self) =>
              self.indexOf(value) === index && pattern.patternList.includes(value)
          )
        : [];
    return {
      ...state,
      sourcererScopes: {
        ...state.sourcererScopes,
        [id]: {
          ...state.sourcererScopes[id],
          ...rest,
          selectedPatterns,
          ...(isEmpty(selectedPatterns) || pattern == null
            ? defaultDataViewByEventType({ state, eventType })
            : {}),
        },
      },
    };
  })
=======
  .case(setSelectedDataView, (state, payload) => ({
    ...state,
    sourcererScopes: {
      ...state.sourcererScopes,
      ...validateSelectedPatterns(state, payload),
    },
  }))
>>>>>>> 12f5ae59
  .case(setSource, (state, { id, payload }) => {
    console.log('setSource', { state, payload });
    return {
      ...state,
      sourcererScopes: {
        ...state.sourcererScopes,
        [id]: {
          ...state.sourcererScopes[id],
          ...payload,
        },
      },
    };
  })
  .build();<|MERGE_RESOLUTION|>--- conflicted
+++ resolved
@@ -39,37 +39,6 @@
       },
     },
   }))
-<<<<<<< HEAD
-  .case(setSelectedDataView, (state, payload) => {
-    console.log('setSelectedDataView', { state, payload });
-    const { id, eventType, ...rest } = payload;
-    const pattern = state.kibanaDataViews.find((p) => p.id === rest.selectedDataViewId);
-    // TODO: Steph/sourcerer needs unit tests
-    const selectedPatterns =
-      rest.selectedPatterns != null && pattern != null
-        ? rest.selectedPatterns.filter(
-            // ensures all selected patterns are selectable
-            // and no patterns are duplicated
-            (value, index, self) =>
-              self.indexOf(value) === index && pattern.patternList.includes(value)
-          )
-        : [];
-    return {
-      ...state,
-      sourcererScopes: {
-        ...state.sourcererScopes,
-        [id]: {
-          ...state.sourcererScopes[id],
-          ...rest,
-          selectedPatterns,
-          ...(isEmpty(selectedPatterns) || pattern == null
-            ? defaultDataViewByEventType({ state, eventType })
-            : {}),
-        },
-      },
-    };
-  })
-=======
   .case(setSelectedDataView, (state, payload) => ({
     ...state,
     sourcererScopes: {
@@ -77,7 +46,6 @@
       ...validateSelectedPatterns(state, payload),
     },
   }))
->>>>>>> 12f5ae59
   .case(setSource, (state, { id, payload }) => {
     console.log('setSource', { state, payload });
     return {
