/*
 * Copyright Elasticsearch B.V. and/or licensed to Elasticsearch B.V. under one
 * or more contributor license agreements. Licensed under the Elastic License
 * 2.0; you may not use this file except in compliance with the Elastic License
 * 2.0.
 */

import { get, isEmpty } from 'lodash/fp';
import { Dispatch } from 'redux';

import { Query, Filter } from '../../../../../../../src/plugins/data/public';
import { inputsActions, sourcererActions } from '../../store/actions';
import { InputsModelId, TimeRangeKinds } from '../../store/inputs/constants';
import {
  UrlInputsModel,
  LinkTo,
  AbsoluteTimeRange,
  RelativeTimeRange,
} from '../../store/inputs/model';
import { TimelineUrl } from '../../../timelines/store/timeline/model';
import { CONSTANTS } from './constants';
import { decodeRisonUrlState, isDetectionsPages } from './helpers';
import { normalizeTimeRange } from './normalize_time_range';
import { DispatchSetInitialStateFromUrl, SetInitialStateFromUrl } from './types';
import { queryTimelineById } from '../../../timelines/components/open_timeline/helpers';
import { SourcererScopeName, SourcererScopePatterns } from '../../store/sourcerer/model';
import { DEFAULT_DATA_VIEW_ID } from '../../../../common/constants';

<<<<<<< HEAD
export const dispatchSetInitialStateFromUrl = (
  dispatch: Dispatch
): DispatchSetInitialStateFromUrl => ({
  filterManager,
  indexPattern,
  pageName,
  savedQueries,
  updateTimeline,
  updateTimelineIsLoading,
  urlStateToUpdate,
}: SetInitialStateFromUrl<unknown>): (() => void) => () => {
  urlStateToUpdate.forEach(({ urlKey, newUrlStateString }) => {
    if (urlKey === CONSTANTS.timerange) {
      updateTimerange(newUrlStateString, dispatch);
    }
    if (urlKey === CONSTANTS.sourcerer) {
      const sourcererState = decodeRisonUrlState<SourcererScopePatterns>(newUrlStateString);
      if (sourcererState != null) {
        const activeScopes: SourcererScopeName[] = Object.keys(sourcererState).filter(
          (key) => !(key === SourcererScopeName.default && isDetectionsPages(pageName))
        ) as SourcererScopeName[];
        activeScopes.forEach((scope) => {
          dispatch(
            sourcererActions.setSelectedDataView({
              id: scope,
              selectedDataViewId: sourcererState[scope]?.id ?? DEFAULT_DATA_VIEW_ID,
              selectedPatterns: sourcererState[scope]?.selectedPatterns,
            })
          );
        });
=======
export const dispatchSetInitialStateFromUrl =
  (dispatch: Dispatch): DispatchSetInitialStateFromUrl =>
  ({
    filterManager,
    indexPattern,
    pageName,
    savedQueries,
    updateTimeline,
    updateTimelineIsLoading,
    urlStateToUpdate,
  }: SetInitialStateFromUrl<unknown>): (() => void) =>
  () => {
    urlStateToUpdate.forEach(({ urlKey, newUrlStateString }) => {
      if (urlKey === CONSTANTS.timerange) {
        updateTimerange(newUrlStateString, dispatch);
>>>>>>> b9b224ce
      }
      if (urlKey === CONSTANTS.sourcerer) {
        const sourcererState = decodeRisonUrlState<SourcererScopePatterns>(newUrlStateString);
        if (sourcererState != null) {
          const activeScopes: SourcererScopeName[] = Object.keys(sourcererState).filter(
            (key) => !(key === SourcererScopeName.default && isDetectionsPages(pageName))
          ) as SourcererScopeName[];
          activeScopes.forEach((scope) => {
            dispatch(
              sourcererActions.setSelectedIndexPatterns({
                id: scope,
                selectedPatterns: sourcererState[scope] ?? [],
              })
            );
          });
        }
      }

      if (urlKey === CONSTANTS.appQuery && indexPattern != null) {
        const appQuery = decodeRisonUrlState<Query>(newUrlStateString);
        if (appQuery != null) {
          dispatch(
            inputsActions.setFilterQuery({
              id: 'global',
              query: appQuery.query,
              language: appQuery.language,
            })
          );
        }
      }

      if (urlKey === CONSTANTS.filters) {
        const filters = decodeRisonUrlState<Filter[]>(newUrlStateString);
        filterManager.setFilters(filters || []);
      }

      if (urlKey === CONSTANTS.savedQuery) {
        const savedQueryId = decodeRisonUrlState<string>(newUrlStateString);
        if (savedQueryId != null && savedQueryId !== '') {
          savedQueries.getSavedQuery(savedQueryId).then((savedQueryData) => {
            filterManager.setFilters(savedQueryData.attributes.filters || []);
            dispatch(
              inputsActions.setFilterQuery({
                id: 'global',
                ...savedQueryData.attributes.query,
              })
            );
            dispatch(inputsActions.setSavedQuery({ id: 'global', savedQuery: savedQueryData }));
          });
        }
      }

      if (urlKey === CONSTANTS.timeline) {
        const timeline = decodeRisonUrlState<TimelineUrl>(newUrlStateString);
        if (timeline != null && timeline.id !== '') {
          queryTimelineById({
            activeTimelineTab: timeline.activeTab,
            duplicate: false,
            graphEventId: timeline.graphEventId,
            timelineId: timeline.id,
            openTimeline: timeline.isOpen,
            updateIsLoading: updateTimelineIsLoading,
            updateTimeline,
          });
        }
      }
    });
  };

const updateTimerange = (newUrlStateString: string, dispatch: Dispatch) => {
  const timerangeStateData = decodeRisonUrlState<UrlInputsModel>(newUrlStateString);

  const globalId: InputsModelId = 'global';
  const globalLinkTo: LinkTo = { linkTo: get('global.linkTo', timerangeStateData) };
  const globalType: TimeRangeKinds = get('global.timerange.kind', timerangeStateData);

  const timelineId: InputsModelId = 'timeline';
  const timelineLinkTo: LinkTo = { linkTo: get('timeline.linkTo', timerangeStateData) };
  const timelineType: TimeRangeKinds = get('timeline.timerange.kind', timerangeStateData);

  if (isEmpty(globalLinkTo.linkTo)) {
    dispatch(inputsActions.removeGlobalLinkTo());
  } else {
    dispatch(inputsActions.addGlobalLinkTo({ linkToId: 'timeline' }));
  }

  if (isEmpty(timelineLinkTo.linkTo)) {
    dispatch(inputsActions.removeTimelineLinkTo());
  } else {
    dispatch(inputsActions.addTimelineLinkTo({ linkToId: 'global' }));
  }

  if (timelineType) {
    if (timelineType === 'absolute') {
      const absoluteRange = normalizeTimeRange<AbsoluteTimeRange>(
        get('timeline.timerange', timerangeStateData)
      );

      dispatch(
        inputsActions.setAbsoluteRangeDatePicker({
          ...absoluteRange,
          id: timelineId,
        })
      );
    }

    if (timelineType === 'relative') {
      const relativeRange = normalizeTimeRange<RelativeTimeRange>(
        get('timeline.timerange', timerangeStateData)
      );

      dispatch(
        inputsActions.setRelativeRangeDatePicker({
          ...relativeRange,
          id: timelineId,
        })
      );
    }
  }

  if (globalType) {
    if (globalType === 'absolute') {
      const absoluteRange = normalizeTimeRange<AbsoluteTimeRange>(
        get('global.timerange', timerangeStateData)
      );

      dispatch(
        inputsActions.setAbsoluteRangeDatePicker({
          ...absoluteRange,
          id: globalId,
        })
      );
    }
    if (globalType === 'relative') {
      const relativeRange = normalizeTimeRange<RelativeTimeRange>(
        get('global.timerange', timerangeStateData)
      );

      dispatch(
        inputsActions.setRelativeRangeDatePicker({
          ...relativeRange,
          id: globalId,
        })
      );
    }
  }
};<|MERGE_RESOLUTION|>--- conflicted
+++ resolved
@@ -26,7 +26,6 @@
 import { SourcererScopeName, SourcererScopePatterns } from '../../store/sourcerer/model';
 import { DEFAULT_DATA_VIEW_ID } from '../../../../common/constants';
 
-<<<<<<< HEAD
 export const dispatchSetInitialStateFromUrl = (
   dispatch: Dispatch
 ): DispatchSetInitialStateFromUrl => ({
@@ -57,40 +56,8 @@
             })
           );
         });
-=======
-export const dispatchSetInitialStateFromUrl =
-  (dispatch: Dispatch): DispatchSetInitialStateFromUrl =>
-  ({
-    filterManager,
-    indexPattern,
-    pageName,
-    savedQueries,
-    updateTimeline,
-    updateTimelineIsLoading,
-    urlStateToUpdate,
-  }: SetInitialStateFromUrl<unknown>): (() => void) =>
-  () => {
-    urlStateToUpdate.forEach(({ urlKey, newUrlStateString }) => {
-      if (urlKey === CONSTANTS.timerange) {
-        updateTimerange(newUrlStateString, dispatch);
->>>>>>> b9b224ce
       }
-      if (urlKey === CONSTANTS.sourcerer) {
-        const sourcererState = decodeRisonUrlState<SourcererScopePatterns>(newUrlStateString);
-        if (sourcererState != null) {
-          const activeScopes: SourcererScopeName[] = Object.keys(sourcererState).filter(
-            (key) => !(key === SourcererScopeName.default && isDetectionsPages(pageName))
-          ) as SourcererScopeName[];
-          activeScopes.forEach((scope) => {
-            dispatch(
-              sourcererActions.setSelectedIndexPatterns({
-                id: scope,
-                selectedPatterns: sourcererState[scope] ?? [],
-              })
-            );
-          });
-        }
-      }
+    }
 
       if (urlKey === CONSTANTS.appQuery && indexPattern != null) {
         const appQuery = decodeRisonUrlState<Query>(newUrlStateString);
