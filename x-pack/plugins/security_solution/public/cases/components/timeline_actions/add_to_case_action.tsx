--- conflicted
+++ resolved
@@ -45,9 +45,11 @@
     alertId: string | string[];
     index: string | string[];
     rule: { id: string | null; name: string | null };
+    owner: string;
   };
   updateCase?: (newCase: Case) => void;
   subCaseId?: string;
+  // TODO: refactor
 }
 
 const AddToCaseActionComponent: React.FC<AddToCaseActionProps> = ({
@@ -110,18 +112,12 @@
               id: rule?.id != null ? rule.id[0] : null,
               name: rule?.name != null ? rule.name[0] : null,
             },
+            // TODO: refactor
+            owner: 'securitySolution',
           },
-<<<<<<< HEAD
-          // TODO: get plugin name
-          owner: 'securitySolution',
-        },
-        updateCase,
-      });
-=======
           updateCase,
         });
       }
->>>>>>> 9e2e8b9f
     },
     [closeCaseFlyoutOpen, eventId, eventIndex, rule]
   );
@@ -243,6 +239,7 @@
               id: rule?.id != null ? rule.id[0] : null,
               name: rule?.name != null ? rule.name[0] : null,
             },
+            owner: 'securitySolution',
           },
           createCaseNavigation: {
             href: formatUrl(getCreateCaseUrl()),
