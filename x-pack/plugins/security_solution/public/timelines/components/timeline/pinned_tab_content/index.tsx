/*
 * Copyright Elasticsearch B.V. and/or licensed to Elasticsearch B.V. under one
 * or more contributor license agreements. Licensed under the Elastic License
 * 2.0; you may not use this file except in compliance with the Elastic License
 * 2.0.
 */

import { EuiFlexGroup, EuiFlexItem, EuiFlyoutBody, EuiFlyoutFooter } from '@elastic/eui';
import { isEmpty } from 'lodash/fp';
import React, { useMemo, useCallback } from 'react';
import styled from 'styled-components';
import { Dispatch } from 'redux';
import { connect, ConnectedProps } from 'react-redux';
import deepEqual from 'fast-deep-equal';

import { timelineActions, timelineSelectors } from '../../../store/timeline';
import { CellValueElementProps } from '../cell_rendering';
import { Direction } from '../../../../../common/search_strategy';
import { useTimelineEvents } from '../../../containers/index';
import { defaultHeaders } from '../body/column_headers/default_headers';
import { StatefulBody } from '../body';
import { Footer, footerHeight } from '../footer';
import { requiredFieldsForActions } from '../../../../detections/components/alerts_table/default_config';
import { EventDetailsWidthProvider } from '../../../../common/components/events_viewer/event_details_width_context';
import { sourcererSelectors } from '../../../../common/store/sourcerer';
import { SourcererScopeName } from '../../../../common/store/sourcerer/model';
import { timelineDefaults } from '../../../store/timeline/defaults';
import { useSourcererScope } from '../../../../common/containers/sourcerer';
import { useTimelineFullScreen } from '../../../../common/containers/use_full_screen';
import { TimelineModel } from '../../../store/timeline/model';
import { State } from '../../../../common/store';
import { calculateTotalPages } from '../helpers';
import {
  ControlColumnProps,
  RowRenderer,
  TimelineTabs,
  ToggleDetailPanel,
} from '../../../../../common/types/timeline';
import { DetailsPanel } from '../../side_panel';
import { useDeepEqualSelector } from '../../../../common/hooks/use_selector';
import { ExitFullScreen } from '../../../../common/components/exit_full_screen';
import { defaultControlColumn } from '../body/control_columns';
import { SelectedDataView } from '../../../../common/store/sourcerer/selectors';

const StyledEuiFlyoutBody = styled(EuiFlyoutBody)`
  overflow-y: hidden;
  flex: 1;

  .euiFlyoutBody__overflow {
    overflow: hidden;
    mask-image: none;
  }

  .euiFlyoutBody__overflowContent {
    padding: 0;
    height: 100%;
    display: flex;
  }
`;

const StyledEuiFlyoutFooter = styled(EuiFlyoutFooter)`
  background: none;
  padding: 0;

  &.euiFlyoutFooter {
    ${({ theme }) => `padding: ${theme.eui.euiSizeS} 0 0 0;`}
  }
`;

const ExitFullScreenContainer = styled.div`
  width: 180px;
`;

const FullWidthFlexGroup = styled(EuiFlexGroup)`
  margin: 0;
  width: 100%;
  overflow: hidden;
`;

const ScrollableFlexItem = styled(EuiFlexItem)`
  overflow: hidden;
`;

const VerticalRule = styled.div`
  width: 2px;
  height: 100%;
  background: ${({ theme }) => theme.eui.euiColorLightShade};
`;

VerticalRule.displayName = 'VerticalRule';

interface OwnProps {
  renderCellValue: (props: CellValueElementProps) => React.ReactNode;
  rowRenderers: RowRenderer[];
  timelineId: string;
}

interface PinnedFilter {
  bool: {
    should: Array<{ match_phrase: { _id: string } }>;
    minimum_should_match: number;
  };
}

export type Props = OwnProps & PropsFromRedux;

export const PinnedTabContentComponent: React.FC<Props> = ({
  columns,
  timelineId,
  itemsPerPage,
  itemsPerPageOptions,
  pinnedEventIds,
  onEventClosed,
  renderCellValue,
  rowRenderers,
  showExpandedDetails,
  sort,
}) => {
  const {
    browserFields,
    docValueFields,
    loading: loadingSourcerer,
<<<<<<< HEAD
    runtimeMappings,
=======
>>>>>>> b9b224ce
  } = useSourcererScope(SourcererScopeName.timeline);
  const { setTimelineFullScreen, timelineFullScreen } = useTimelineFullScreen();

  const getSelectedDataView = useMemo(() => sourcererSelectors.getSelectedDataViewSelector(), []);
  const { selectedPatterns } = useDeepEqualSelector<SelectedDataView>((state) =>
    getSelectedDataView(state, SourcererScopeName.timeline)
  );

  const filterQuery = useMemo(() => {
    if (isEmpty(pinnedEventIds)) {
      return '';
    }
    const filterObj = Object.entries(pinnedEventIds).reduce<PinnedFilter>(
      (acc, [pinnedId, isPinned]) => {
        if (isPinned) {
          return {
            ...acc,
            bool: {
              ...acc.bool,
              should: [
                ...acc.bool.should,
                {
                  match_phrase: {
                    _id: pinnedId,
                  },
                },
              ],
            },
          };
        }
        return acc;
      },
      {
        bool: {
          should: [],
          minimum_should_match: 1,
        },
      }
    );
    try {
      return JSON.stringify(filterObj);
    } catch {
      return '';
    }
  }, [pinnedEventIds]);

  const timelineQueryFields = useMemo(() => {
    const columnsHeader = isEmpty(columns) ? defaultHeaders : columns;
    const columnFields = columnsHeader.map((c) => c.id);

    return [...columnFields, ...requiredFieldsForActions];
  }, [columns]);

  const timelineQuerySortField = useMemo(
    () =>
      sort.map(({ columnId, columnType, sortDirection }) => ({
        field: columnId,
        type: columnType,
        direction: sortDirection as Direction,
      })),
    [sort]
  );

<<<<<<< HEAD
  const [
    isQueryLoading,
    { events, totalCount, pageInfo, loadPage, updatedAt, refetch },
  ] = useTimelineEvents({
    docValueFields,
    endDate: '',
    id: `pinned-${timelineId}`,
    indexNames: selectedPatterns,
    fields: timelineQueryFields,
    limit: itemsPerPage,
    filterQuery,
    runtimeMappings,
    skip: filterQuery === '',
    startDate: '',
    sort: timelineQuerySortField,
    timerangeKind: undefined,
  });
=======
  const [isQueryLoading, { events, totalCount, pageInfo, loadPage, updatedAt, refetch }] =
    useTimelineEvents({
      docValueFields,
      endDate: '',
      id: `pinned-${timelineId}`,
      indexNames: existingIndexNames,
      fields: timelineQueryFields,
      limit: itemsPerPage,
      filterQuery,
      skip: filterQuery === '',
      startDate: '',
      sort: timelineQuerySortField,
      timerangeKind: undefined,
    });
>>>>>>> b9b224ce

  const handleOnPanelClosed = useCallback(() => {
    onEventClosed({ tabType: TimelineTabs.pinned, timelineId });
  }, [timelineId, onEventClosed]);

  const leadingControlColumns: ControlColumnProps[] = [defaultControlColumn];
  const trailingControlColumns: ControlColumnProps[] = [];

  return (
    <>
      <FullWidthFlexGroup data-test-subj={`${TimelineTabs.pinned}-tab`}>
        <ScrollableFlexItem grow={2}>
          {timelineFullScreen && setTimelineFullScreen != null && (
            <ExitFullScreenContainer>
              <ExitFullScreen
                fullScreen={timelineFullScreen}
                setFullScreen={setTimelineFullScreen}
              />
            </ExitFullScreenContainer>
          )}
          <EventDetailsWidthProvider>
            <StyledEuiFlyoutBody
              data-test-subj={`${TimelineTabs.pinned}-tab-flyout-body`}
              className="timeline-flyout-body"
            >
              <StatefulBody
                activePage={pageInfo.activePage}
                browserFields={browserFields}
                data={events}
                id={timelineId}
                refetch={refetch}
                renderCellValue={renderCellValue}
                rowRenderers={rowRenderers}
                sort={sort}
                tabType={TimelineTabs.pinned}
                totalPages={calculateTotalPages({
                  itemsCount: totalCount,
                  itemsPerPage,
                })}
                leadingControlColumns={leadingControlColumns}
                trailingControlColumns={trailingControlColumns}
              />
            </StyledEuiFlyoutBody>
            <StyledEuiFlyoutFooter
              data-test-subj={`${TimelineTabs.pinned}-tab-flyout-footer`}
              className="timeline-flyout-footer"
            >
              <Footer
                activePage={pageInfo.activePage}
                data-test-subj="timeline-footer"
                updatedAt={updatedAt}
                height={footerHeight}
                id={timelineId}
                isLive={false}
                isLoading={isQueryLoading || loadingSourcerer}
                itemsCount={events.length}
                itemsPerPage={itemsPerPage}
                itemsPerPageOptions={itemsPerPageOptions}
                onChangePage={loadPage}
                totalCount={totalCount}
              />
            </StyledEuiFlyoutFooter>
          </EventDetailsWidthProvider>
        </ScrollableFlexItem>
        {showExpandedDetails && (
          <>
            <VerticalRule />
            <ScrollableFlexItem grow={1}>
              <DetailsPanel
                browserFields={browserFields}
                docValueFields={docValueFields}
                handleOnPanelClosed={handleOnPanelClosed}
                runtimeMappings={runtimeMappings}
                tabType={TimelineTabs.pinned}
                timelineId={timelineId}
              />
            </ScrollableFlexItem>
          </>
        )}
      </FullWidthFlexGroup>
    </>
  );
};

const makeMapStateToProps = () => {
  const getTimeline = timelineSelectors.getTimelineByIdSelector();
  const mapStateToProps = (state: State, { timelineId }: OwnProps) => {
    const timeline: TimelineModel = getTimeline(state, timelineId) ?? timelineDefaults;
    const { columns, expandedDetail, itemsPerPage, itemsPerPageOptions, pinnedEventIds, sort } =
      timeline;

    return {
      columns,
      timelineId,
      itemsPerPage,
      itemsPerPageOptions,
      pinnedEventIds,
      showExpandedDetails:
        !!expandedDetail[TimelineTabs.pinned] && !!expandedDetail[TimelineTabs.pinned]?.panelView,
      sort,
    };
  };
  return mapStateToProps;
};

const mapDispatchToProps = (dispatch: Dispatch, { timelineId }: OwnProps) => ({
  onEventClosed: (args: ToggleDetailPanel) => {
    dispatch(timelineActions.toggleDetailPanel(args));
  },
});

const connector = connect(makeMapStateToProps, mapDispatchToProps);

type PropsFromRedux = ConnectedProps<typeof connector>;

const PinnedTabContent = connector(
  React.memo(
    PinnedTabContentComponent,
    (prevProps, nextProps) =>
      prevProps.itemsPerPage === nextProps.itemsPerPage &&
      prevProps.onEventClosed === nextProps.onEventClosed &&
      prevProps.showExpandedDetails === nextProps.showExpandedDetails &&
      prevProps.timelineId === nextProps.timelineId &&
      deepEqual(prevProps.columns, nextProps.columns) &&
      deepEqual(prevProps.itemsPerPageOptions, nextProps.itemsPerPageOptions) &&
      deepEqual(prevProps.pinnedEventIds, nextProps.pinnedEventIds) &&
      deepEqual(prevProps.sort, nextProps.sort)
  )
);

// eslint-disable-next-line import/no-default-export
export { PinnedTabContent as default };<|MERGE_RESOLUTION|>--- conflicted
+++ resolved
@@ -120,10 +120,7 @@
     browserFields,
     docValueFields,
     loading: loadingSourcerer,
-<<<<<<< HEAD
     runtimeMappings,
-=======
->>>>>>> b9b224ce
   } = useSourcererScope(SourcererScopeName.timeline);
   const { setTimelineFullScreen, timelineFullScreen } = useTimelineFullScreen();
 
@@ -187,40 +184,23 @@
     [sort]
   );
 
-<<<<<<< HEAD
-  const [
-    isQueryLoading,
-    { events, totalCount, pageInfo, loadPage, updatedAt, refetch },
-  ] = useTimelineEvents({
-    docValueFields,
-    endDate: '',
-    id: `pinned-${timelineId}`,
-    indexNames: selectedPatterns,
-    fields: timelineQueryFields,
-    limit: itemsPerPage,
-    filterQuery,
-    runtimeMappings,
-    skip: filterQuery === '',
-    startDate: '',
-    sort: timelineQuerySortField,
-    timerangeKind: undefined,
-  });
-=======
+
   const [isQueryLoading, { events, totalCount, pageInfo, loadPage, updatedAt, refetch }] =
     useTimelineEvents({
       docValueFields,
       endDate: '',
       id: `pinned-${timelineId}`,
-      indexNames: existingIndexNames,
+      indexNames: selectedPatterns,
       fields: timelineQueryFields,
       limit: itemsPerPage,
       filterQuery,
+      runtimeMappings,
       skip: filterQuery === '',
       startDate: '',
       sort: timelineQuerySortField,
       timerangeKind: undefined,
     });
->>>>>>> b9b224ce
+
 
   const handleOnPanelClosed = useCallback(() => {
     onEventClosed({ tabType: TimelineTabs.pinned, timelineId });
