--- conflicted
+++ resolved
@@ -127,12 +127,8 @@
         kuery: { expression: timelineBody.kqlQuery?.filterQuery?.kuery?.expression, kind: 'kuery' },
       },
     },
-<<<<<<< HEAD
+    dateRange: { start: timelineBody.dateRange?.start, end: timelineBody.dateRange?.end },
     dataViewId: 'security-solution',
-    dateRange: { start: timelineBody.dateRange.start, end: timelineBody.dateRange.end },
-=======
-    dateRange: { start: timelineBody.dateRange?.start, end: timelineBody.dateRange?.end },
->>>>>>> 18930d64
     description: timelineBody.description,
     title: timelineBody.title,
     created: timelineBody.created,
