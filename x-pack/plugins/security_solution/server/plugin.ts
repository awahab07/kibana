--- conflicted
+++ resolved
@@ -266,18 +266,6 @@
       );
     }
 
-<<<<<<< HEAD
-=======
-    // TODO We need to get the endpoint routes inside of initRoutes
-    initRoutes(
-      router,
-      config,
-      plugins.encryptedSavedObjects?.canEncrypt === true,
-      plugins.security,
-      plugins.ml,
-      ruleDataClient
-    );
->>>>>>> 1e1d6696
     registerEndpointRoutes(router, endpointContext);
     registerLimitedConcurrencyRoutes(core);
     registerResolverRoutes(router);
