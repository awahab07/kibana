--- conflicted
+++ resolved
@@ -278,8 +278,6 @@
       );
     }
 
-<<<<<<< HEAD
-=======
     // TODO We need to get the endpoint routes inside of initRoutes
     initRoutes(
       router,
@@ -288,9 +286,9 @@
       plugins.security,
       plugins.ml,
       ruleDataService,
-      ruleDataClient
+      ruleDataClient,
+      core.getStartServices
     );
->>>>>>> 417d093a
     registerEndpointRoutes(router, endpointContext);
     registerLimitedConcurrencyRoutes(core);
     registerResolverRoutes(router);
@@ -345,16 +343,6 @@
         taskManager: plugins.taskManager!,
       });
     }
-    // TO DO We need to get the endpoint routes inside of initRoutes
-    initRoutes(
-      router,
-      config,
-      plugins.encryptedSavedObjects?.canEncrypt === true,
-      plugins.security,
-      plugins.ml,
-      ruleDataClient,
-      core.getStartServices
-    );
 
     core.getStartServices().then(([_, depsStart]) => {
       const securitySolutionSearchStrategy = securitySolutionSearchStrategyProvider(
