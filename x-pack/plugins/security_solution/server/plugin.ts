--- conflicted
+++ resolved
@@ -272,12 +272,8 @@
       plugins.security,
       plugins.ml,
       ruleDataService,
-<<<<<<< HEAD
-      ruleDataClient,
+      isRuleRegistryEnabled,
       core.getStartServices
-=======
-      isRuleRegistryEnabled
->>>>>>> 6803fb36
     );
     registerEndpointRoutes(router, endpointContext);
     registerLimitedConcurrencyRoutes(core);
