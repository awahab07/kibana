--- conflicted
+++ resolved
@@ -20,19 +20,8 @@
 } from '../../../types';
 import { getAgentIDsForEndpoints } from '../../services';
 import { EndpointAppContext } from '../../types';
-<<<<<<< HEAD
 import { APP_ID } from '../../../../common/constants';
-
-export const userCanIsolate = (roles: readonly string[] | undefined): boolean => {
-  // only superusers can write to the fleet index (or look up endpoint data to convert endp ID to agent ID)
-  if (!roles || roles.length === 0) {
-    return false;
-  }
-  return roles.includes('superuser');
-};
-=======
 import { userCanIsolate } from '../../../../common/endpoint/actions';
->>>>>>> 9129887b
 
 /**
  * Registers the Host-(un-)isolation routes
