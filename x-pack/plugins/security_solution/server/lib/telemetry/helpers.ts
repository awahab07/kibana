/*
 * Copyright Elasticsearch B.V. and/or licensed to Elasticsearch B.V. under one
 * or more contributor license agreements. Licensed under the Elastic License
 * 2.0; you may not use this file except in compliance with the Elastic License
 * 2.0.
 */

import moment from 'moment';
import type { ExceptionListItemSchema } from '@kbn/securitysolution-io-ts-list-types';
import { TrustedApp } from '../../../common/endpoint/types';
import { PackagePolicy } from '../../../../fleet/common/types/models/package_policy';
import { EndpointExceptionListItem, ListTemplate } from './types';
import { LIST_ENDPOINT_EXCEPTION, LIST_ENDPOINT_EVENT_FILTER } from './constants';

/**
 * Determines the when the last run was in order to execute to.
 *
 * @param executeTo
 * @param lastExecutionTimestamp
 * @returns the timestamp to search from
 */
export const getPreviousDiagTaskTimestamp = (
  executeTo: string,
  lastExecutionTimestamp?: string
) => {
  if (lastExecutionTimestamp === undefined) {
    return moment(executeTo).subtract(5, 'minutes').toISOString();
  }

  if (moment(executeTo).diff(lastExecutionTimestamp, 'minutes') >= 10) {
    return moment(executeTo).subtract(10, 'minutes').toISOString();
  }

  return lastExecutionTimestamp;
};

/**
 * Determines the when the last run was in order to execute to.
 *
 * @param executeTo
 * @param lastExecutionTimestamp
 * @returns the timestamp to search from
 */
export const getPreviousEpMetaTaskTimestamp = (
  executeTo: string,
  lastExecutionTimestamp?: string
) => {
  if (lastExecutionTimestamp === undefined) {
    return moment(executeTo).subtract(24, 'hours').toISOString();
  }

  if (moment(executeTo).diff(lastExecutionTimestamp, 'hours') >= 24) {
    return moment(executeTo).subtract(24, 'hours').toISOString();
  }

  return lastExecutionTimestamp;
};

/**
 * Chunks an Array<T> into an Array<Array<T>>
 * This is to prevent overloading the telemetry channel + user resources
 *
 * @param telemetryRecords
 * @param batchSize
 * @returns the batch of records
 */
export const batchTelemetryRecords = (
  telemetryRecords: unknown[],
  batchSize: number
): unknown[][] =>
  [...Array(Math.ceil(telemetryRecords.length / batchSize))].map((_) =>
    telemetryRecords.splice(0, batchSize)
  );

/**
 * User defined type guard for PackagePolicy
 *
 * @param data the union type of package policies
 * @returns type confirmation
 */
export function isPackagePolicyList(
  data: string[] | PackagePolicy[] | undefined
): data is PackagePolicy[] {
  if (data === undefined || data.length < 1) {
    return false;
  }

  return (data as PackagePolicy[])[0].inputs !== undefined;
}

/**
<<<<<<< HEAD
 * Maps Exception list item to parsable object
 *
 * @param exceptionListItem
 * @returns collection of endpoint exceptions
 */
export const exceptionListItemToEndpointEntry = (exceptionListItem: ExceptionListItemSchema) => {
  return {
    id: exceptionListItem.id,
    version: exceptionListItem._version || '',
    name: exceptionListItem.name,
    description: exceptionListItem.description,
    created_at: exceptionListItem.created_at,
    created_by: exceptionListItem.created_by,
    updated_at: exceptionListItem.updated_at,
    updated_by: exceptionListItem.updated_by,
    entries: exceptionListItem.entries,
    os_types: exceptionListItem.os_types,
  } as EndpointExceptionListItem;
};

/**
 * Constructs the lists telemetry schema from a collection of Trusted Apps
 *
 * @param listData
 * @returns lists telemetry schema
 */
export const templateTrustedApps = (listData: TrustedApp[]) => {
  return listData.map((item) => {
    const template: ListTemplate = {
      trusted_application: [],
      endpoint_exception: [],
      endpoint_event_filter: [],
    };

    template.trusted_application.push(item);
    return template;
  });
};

/**
 * Consructs the list telemetry schema from a collection of endpoint exceptions
 *
 * @param listData
 * @param listType
 * @returns lists telemetry schema
 */
export const templateEndpointExceptions = (
  listData: EndpointExceptionListItem[],
  listType: string
) => {
  return listData.map((item) => {
    const template: ListTemplate = {
      trusted_application: [],
      endpoint_exception: [],
      endpoint_event_filter: [],
    };

    if (listType === LIST_ENDPOINT_EXCEPTION) {
      template.endpoint_exception.push(item);
      return template;
    }

    if (listType === LIST_ENDPOINT_EVENT_FILTER) {
      template.endpoint_event_filter.push(item);
      return template;
    }

    return null;
  });
};
=======
 * Convert counter label list to kebab case
 * @params label_list the list of labels to create standardized UsageCounter from
 * @returns a string label for usage in the UsageCounter
 */
export function createUsageCounterLabel(labelList: string[]): string {
  return labelList.join('-');
}
>>>>>>> dd9dd527
<|MERGE_RESOLUTION|>--- conflicted
+++ resolved
@@ -89,7 +89,6 @@
 }
 
 /**
-<<<<<<< HEAD
  * Maps Exception list item to parsable object
  *
  * @param exceptionListItem
@@ -160,12 +159,11 @@
     return null;
   });
 };
-=======
+
  * Convert counter label list to kebab case
  * @params label_list the list of labels to create standardized UsageCounter from
  * @returns a string label for usage in the UsageCounter
  */
 export function createUsageCounterLabel(labelList: string[]): string {
   return labelList.join('-');
-}
->>>>>>> dd9dd527
+}