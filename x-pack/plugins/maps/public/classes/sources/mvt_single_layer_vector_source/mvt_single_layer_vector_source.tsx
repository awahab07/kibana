/*
 * Copyright Elasticsearch B.V. and/or licensed to Elasticsearch B.V. under one
 * or more contributor license agreements. Licensed under the Elastic License
 * 2.0; you may not use this file except in compliance with the Elastic License
 * 2.0.
 */

import { i18n } from '@kbn/i18n';
import uuid from 'uuid/v4';
import React from 'react';
import { GeoJsonProperties, Geometry, Position } from 'geojson';
import { AbstractSource, ImmutableSourceProperty, SourceEditorArgs } from '../source';
<<<<<<< HEAD
import { BoundsRequestMeta, GeoJsonWithMeta } from '../vector_source';
=======
import { BoundsFilters, GeoJsonWithMeta, SourceTooltipConfig } from '../vector_source';
>>>>>>> 6fddc4bc
import { ITiledSingleLayerVectorSource } from '../tiled_single_layer_vector_source';
import {
  FIELD_ORIGIN,
  MAX_ZOOM,
  MIN_ZOOM,
  SOURCE_TYPES,
  VECTOR_SHAPE_TYPE,
} from '../../../../common/constants';
import { registerSource } from '../source_registry';
import { getDataSourceLabel, getUrlLabel } from '../../../../common/i18n_getters';
import {
  MapExtent,
  MVTFieldDescriptor,
  TiledSingleLayerVectorSourceDescriptor,
<<<<<<< HEAD
=======
  TileMetaFeature,
  VectorSourceSyncMeta,
>>>>>>> 6fddc4bc
} from '../../../../common/descriptor_types';
import { MVTField } from '../../fields/mvt_field';
import { UpdateSourceEditor } from './update_source_editor';
import { ITooltipProperty, TooltipProperty } from '../../tooltips/tooltip_property';
import { Adapters } from '../../../../../../../src/plugins/inspector/common/adapters';
import { ITiledSingleLayerMvtParams } from '../tiled_single_layer_vector_source/tiled_single_layer_vector_source';

export const sourceTitle = i18n.translate(
  'xpack.maps.source.MVTSingleLayerVectorSource.sourceTitle',
  {
    defaultMessage: 'Vector tiles',
  }
);

export class MVTSingleLayerVectorSource
  extends AbstractSource
  implements ITiledSingleLayerVectorSource
{
  static createDescriptor({
    urlTemplate,
    layerName,
    minSourceZoom,
    maxSourceZoom,
    fields,
    tooltipProperties,
  }: Partial<TiledSingleLayerVectorSourceDescriptor>) {
    return {
      type: SOURCE_TYPES.MVT_SINGLE_LAYER,
      id: uuid(),
      urlTemplate: urlTemplate ? urlTemplate : '',
      layerName: layerName ? layerName : '',
      minSourceZoom:
        typeof minSourceZoom === 'number' ? Math.max(MIN_ZOOM, minSourceZoom) : MIN_ZOOM,
      maxSourceZoom:
        typeof maxSourceZoom === 'number' ? Math.min(MAX_ZOOM, maxSourceZoom) : MAX_ZOOM,
      fields: fields ? fields : [],
      tooltipProperties: tooltipProperties ? tooltipProperties : [],
    };
  }

  readonly _descriptor: TiledSingleLayerVectorSourceDescriptor;
  readonly _tooltipFields: MVTField[];

  constructor(
    sourceDescriptor: TiledSingleLayerVectorSourceDescriptor,
    inspectorAdapters?: Adapters
  ) {
    super(sourceDescriptor, inspectorAdapters);
    this._descriptor = MVTSingleLayerVectorSource.createDescriptor(sourceDescriptor);

    this._tooltipFields = this._descriptor.tooltipProperties
      .map((fieldName) => {
        return this.getFieldByName(fieldName);
      })
      .filter((f) => f !== null) as MVTField[];
  }

  isMvt() {
    return true;
  }

  isPointsOnly(): boolean {
    return false;
  }

  showTooManyFeaturesBounds(): boolean {
    return false;
  }

  getSourceTooltipConfigFromTileMeta(
    tileMetaFeatures: TileMetaFeature[],
    totalFeaturesCount: number
  ): SourceTooltipConfig {
    return {
      tooltipContent: null,
      areResultsTrimmed: false,
    };
  }

  async supportsFitToBounds() {
    return false;
  }

  renderSourceSettingsEditor({ onChange }: SourceEditorArgs) {
    return (
      <UpdateSourceEditor onChange={onChange} tooltipFields={this._tooltipFields} source={this} />
    );
  }

  getFieldNames(): string[] {
    return this._descriptor.fields.map((field: MVTFieldDescriptor) => {
      return field.name;
    });
  }

  addFeature(geometry: Geometry | Position[]): Promise<void> {
    throw new Error('Does not implement addFeature');
  }

  deleteFeature(featureId: string): Promise<void> {
    throw new Error('Does not implement deleteFeature');
  }

  getMVTFields(): MVTField[] {
    return this._descriptor.fields.map((field: MVTFieldDescriptor) => {
      return new MVTField({
        fieldName: field.name,
        type: field.type,
        source: this,
        origin: FIELD_ORIGIN.SOURCE,
      });
    });
  }

  getFieldByName(fieldName: string): MVTField | null {
    try {
      return this.createField({ fieldName });
    } catch (e) {
      return null;
    }
  }

  createField({ fieldName }: { fieldName: string }): MVTField {
    const field = this._descriptor.fields.find((f: MVTFieldDescriptor) => {
      return f.name === fieldName;
    });
    if (!field) {
      throw new Error(`Cannot create field for fieldName ${fieldName}`);
    }
    return new MVTField({
      fieldName: field.name,
      type: field.type,
      source: this,
      origin: FIELD_ORIGIN.SOURCE,
    });
  }

  getGeoJsonWithMeta(): Promise<GeoJsonWithMeta> {
    // Having this method here is a consequence of ITiledSingleLayerVectorSource extending IVectorSource.
    throw new Error('Does not implement getGeoJsonWithMeta');
  }

  async getFields(): Promise<MVTField[]> {
    return this.getMVTFields();
  }

  getLayerName(): string {
    return this._descriptor.layerName;
  }

  async getImmutableProperties(): Promise<ImmutableSourceProperty[]> {
    return [
      { label: getDataSourceLabel(), value: sourceTitle },
      { label: getUrlLabel(), value: this._descriptor.urlTemplate },
    ];
  }

  async getDisplayName(): Promise<string> {
    return this.getLayerName();
  }

  async getUrlTemplateWithMeta(): Promise<ITiledSingleLayerMvtParams> {
    return {
      urlTemplate: this._descriptor.urlTemplate,
      layerName: this._descriptor.layerName,
      minSourceZoom: this._descriptor.minSourceZoom,
      maxSourceZoom: this._descriptor.maxSourceZoom,
    };
  }

  async getSupportedShapeTypes(): Promise<VECTOR_SHAPE_TYPE[]> {
    return [VECTOR_SHAPE_TYPE.POINT, VECTOR_SHAPE_TYPE.LINE, VECTOR_SHAPE_TYPE.POLYGON];
  }

  hasTooltipProperties(): boolean {
    return !!this._tooltipFields.length;
  }

  getMinZoom(): number {
    return this._descriptor.minSourceZoom;
  }

  getMaxZoom(): number {
    return this._descriptor.maxSourceZoom;
  }

  async getBoundsForFilters(
    boundsFilters: BoundsRequestMeta,
    registerCancelCallback: (callback: () => void) => void
  ): Promise<MapExtent | null> {
    return null;
  }

  getSyncMeta(): null {
    return null;
  }

  isBoundsAware() {
    return false;
  }

  getSourceTooltipConfigFromGeoJson() {
    return { tooltipContent: null, areResultsTrimmed: false };
  }

  async getLeftJoinFields() {
    return [];
  }

  async getTooltipProperties(
    properties: GeoJsonProperties,
    featureId?: string | number
  ): Promise<ITooltipProperty[]> {
    const tooltips = [];
    for (const key in properties) {
      if (properties.hasOwnProperty(key)) {
        for (let i = 0; i < this._tooltipFields.length; i++) {
          const mvtField = this._tooltipFields[i];
          if (mvtField.getName() === key) {
            const tooltip = new TooltipProperty(key, key, properties[key]);
            tooltips.push(tooltip);
            break;
          }
        }
      }
    }
    return tooltips;
  }

  async getTimesliceMaskFieldName() {
    return null;
  }

  async supportsFeatureEditing(): Promise<boolean> {
    return false;
  }

  async getDefaultFields(): Promise<Record<string, Record<string, string>>> {
    return {};
  }

  showJoinEditor(): boolean {
    return false;
  }

  getJoinsDisabledReason(): string | null {
    return null;
  }
}

registerSource({
  ConstructorFunction: MVTSingleLayerVectorSource,
  type: SOURCE_TYPES.MVT_SINGLE_LAYER,
});<|MERGE_RESOLUTION|>--- conflicted
+++ resolved
@@ -10,11 +10,7 @@
 import React from 'react';
 import { GeoJsonProperties, Geometry, Position } from 'geojson';
 import { AbstractSource, ImmutableSourceProperty, SourceEditorArgs } from '../source';
-<<<<<<< HEAD
-import { BoundsRequestMeta, GeoJsonWithMeta } from '../vector_source';
-=======
-import { BoundsFilters, GeoJsonWithMeta, SourceTooltipConfig } from '../vector_source';
->>>>>>> 6fddc4bc
+import { BoundsRequestMeta, GeoJsonWithMeta, SourceTooltipConfig } from '../vector_source';
 import { ITiledSingleLayerVectorSource } from '../tiled_single_layer_vector_source';
 import {
   FIELD_ORIGIN,
@@ -29,11 +25,7 @@
   MapExtent,
   MVTFieldDescriptor,
   TiledSingleLayerVectorSourceDescriptor,
-<<<<<<< HEAD
-=======
   TileMetaFeature,
-  VectorSourceSyncMeta,
->>>>>>> 6fddc4bc
 } from '../../../../common/descriptor_types';
 import { MVTField } from '../../fields/mvt_field';
 import { UpdateSourceEditor } from './update_source_editor';
