--- conflicted
+++ resolved
@@ -8,10 +8,7 @@
 import React from 'react';
 import { AvailabilityReporting } from './availability_reporting';
 import { StatusTag } from './location_status_tags';
-<<<<<<< HEAD
-=======
 import { render } from '../../../../lib/helper/rtl_helpers';
->>>>>>> e55593f2
 
 describe('AvailabilityReporting component', () => {
   let allLocations: StatusTag[];
