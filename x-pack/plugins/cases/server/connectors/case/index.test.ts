--- conflicted
+++ resolved
@@ -900,9 +900,6 @@
     });
   });
 
-<<<<<<< HEAD
-  // TODO: enable these when the actions framework provides a request and a saved objects service
-=======
   it('should throw an error when executing the connector', async () => {
     expect.assertions(2);
     const actionId = 'some-id';
@@ -929,8 +926,8 @@
     }
   });
 
+  // TODO: enable these when the actions framework provides a request and a saved objects service
   // ENABLE_CASE_CONNECTOR: enable these tests after the case connector feature is completed
->>>>>>> 33e213cb
   describe.skip('execute', () => {
     it('allows only supported sub-actions', async () => {
       expect.assertions(2);
