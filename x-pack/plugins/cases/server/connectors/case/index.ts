--- conflicted
+++ resolved
@@ -8,17 +8,7 @@
 import { curry } from 'lodash';
 import { Logger } from 'src/core/server';
 import { ActionTypeExecutorResult } from '../../../../actions/common';
-<<<<<<< HEAD
 import { CasePatchRequest, CasePostRequest, CommentRequest, CommentType } from '../../../common';
-import { createExternalCasesClient } from '../../client';
-=======
-import {
-  CasePatchRequest,
-  CasePostRequest,
-  CommentRequest,
-  CommentType,
-} from '../../../common/api';
->>>>>>> 644a7ac7
 import { CaseExecutorParamsSchema, CaseConfigurationSchema, CommentSchemaType } from './schema';
 import {
   CaseExecutorResponse,
