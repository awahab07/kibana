/*
 * Copyright Elasticsearch B.V. and/or licensed to Elasticsearch B.V. under one
 * or more contributor license agreements. Licensed under the Elastic License
 * 2.0; you may not use this file except in compliance with the Elastic License
 * 2.0.
 */

import Boom from '@hapi/boom';
import { pipe } from 'fp-ts/lib/pipeable';
import { fold } from 'fp-ts/lib/Either';
import { identity } from 'fp-ts/lib/function';

import { SavedObject, SavedObjectsClientContract, Logger } from 'src/core/server';
import { decodeCommentRequest, isCommentRequestTypeGenAlert } from '../../routes/api/utils';

import {
  throwErrors,
  CommentRequestRt,
  CommentType,
  CaseStatuses,
  CaseType,
  SubCaseAttributes,
  CommentRequest,
  CaseResponse,
  User,
  CommentRequestAlertType,
  AlertCommentRequestRt,
} from '../../../common';
import {
  buildCaseUserActionItem,
  buildCommentUserActionItem,
} from '../../services/user_actions/helpers';

import { CaseServiceSetup, CaseUserActionServiceSetup } from '../../services';
import { CommentableCase, createAlertUpdateRequest } from '../../common';
import { CasesClientHandler } from '..';
import { createCaseError } from '../../common/error';
<<<<<<< HEAD
import {
  MAX_GENERATED_ALERTS_PER_SUB_CASE,
  CASE_COMMENT_SAVED_OBJECT,
} from '../../../common/constants';
=======
import { CASE_COMMENT_SAVED_OBJECT } from '../../saved_object_types';
import { MAX_GENERATED_ALERTS_PER_SUB_CASE } from '../../../common';
>>>>>>> bdcd2ec8

async function getSubCase({
  caseService,
  savedObjectsClient,
  caseId,
  createdAt,
  userActionService,
  user,
}: {
  caseService: CaseServiceSetup;
  savedObjectsClient: SavedObjectsClientContract;
  caseId: string;
  createdAt: string;
  userActionService: CaseUserActionServiceSetup;
  user: User;
}): Promise<SavedObject<SubCaseAttributes>> {
  const mostRecentSubCase = await caseService.getMostRecentSubCase(savedObjectsClient, caseId);
  if (mostRecentSubCase && mostRecentSubCase.attributes.status !== CaseStatuses.closed) {
    const subCaseAlertsAttachement = await caseService.getAllSubCaseComments({
      client: savedObjectsClient,
      id: mostRecentSubCase.id,
      options: {
        fields: [],
        filter: `${CASE_COMMENT_SAVED_OBJECT}.attributes.type: ${CommentType.generatedAlert}`,
        page: 1,
        perPage: 1,
      },
    });

    if (subCaseAlertsAttachement.total <= MAX_GENERATED_ALERTS_PER_SUB_CASE) {
      return mostRecentSubCase;
    }
  }

  const newSubCase = await caseService.createSubCase({
    client: savedObjectsClient,
    createdAt,
    caseId,
    createdBy: user,
  });
  await userActionService.postUserActions({
    client: savedObjectsClient,
    actions: [
      buildCaseUserActionItem({
        action: 'create',
        actionAt: createdAt,
        actionBy: user,
        caseId,
        subCaseId: newSubCase.id,
        fields: ['status', 'sub_case'],
        newValue: JSON.stringify({ status: newSubCase.attributes.status }),
      }),
    ],
  });
  return newSubCase;
}

interface AddCommentFromRuleArgs {
  casesClient: CasesClientHandler;
  caseId: string;
  comment: CommentRequestAlertType;
  savedObjectsClient: SavedObjectsClientContract;
  caseService: CaseServiceSetup;
  userActionService: CaseUserActionServiceSetup;
  logger: Logger;
}

const addGeneratedAlerts = async ({
  savedObjectsClient,
  caseService,
  userActionService,
  casesClient,
  caseId,
  comment,
  logger,
}: AddCommentFromRuleArgs): Promise<CaseResponse> => {
  const query = pipe(
    AlertCommentRequestRt.decode(comment),
    fold(throwErrors(Boom.badRequest), identity)
  );

  decodeCommentRequest(comment);

  // This function only supports adding generated alerts
  if (comment.type !== CommentType.generatedAlert) {
    throw Boom.internal('Attempting to add a non generated alert in the wrong context');
  }

  try {
    const createdDate = new Date().toISOString();

    const caseInfo = await caseService.getCase({
      client: savedObjectsClient,
      id: caseId,
    });

    if (
      query.type === CommentType.generatedAlert &&
      caseInfo.attributes.type !== CaseType.collection
    ) {
      throw Boom.badRequest('Sub case style alert comment cannot be added to an individual case');
    }

    const userDetails: User = {
      username: caseInfo.attributes.created_by?.username,
      full_name: caseInfo.attributes.created_by?.full_name,
      email: caseInfo.attributes.created_by?.email,
    };

    const subCase = await getSubCase({
      caseService,
      savedObjectsClient,
      caseId,
      createdAt: createdDate,
      userActionService,
      user: userDetails,
    });

    const commentableCase = new CommentableCase({
      logger,
      collection: caseInfo,
      subCase,
      soClient: savedObjectsClient,
      service: caseService,
    });

    const {
      comment: newComment,
      commentableCase: updatedCase,
    } = await commentableCase.createComment({ createdDate, user: userDetails, commentReq: query });

    if (
      (newComment.attributes.type === CommentType.alert ||
        newComment.attributes.type === CommentType.generatedAlert) &&
      caseInfo.attributes.settings.syncAlerts
    ) {
      const alertsToUpdate = createAlertUpdateRequest({
        comment: query,
        status: subCase.attributes.status,
      });
      await casesClient.updateAlertsStatus({
        alerts: alertsToUpdate,
      });
    }

    await userActionService.postUserActions({
      client: savedObjectsClient,
      actions: [
        buildCommentUserActionItem({
          action: 'create',
          actionAt: createdDate,
          actionBy: { ...userDetails },
          caseId: updatedCase.caseId,
          subCaseId: updatedCase.subCaseId,
          commentId: newComment.id,
          fields: ['comment'],
          newValue: JSON.stringify(query),
        }),
      ],
    });

    return updatedCase.encode();
  } catch (error) {
    throw createCaseError({
      message: `Failed while adding a generated alert to case id: ${caseId} error: ${error}`,
      error,
      logger,
    });
  }
};

async function getCombinedCase({
  service,
  client,
  id,
  logger,
}: {
  service: CaseServiceSetup;
  client: SavedObjectsClientContract;
  id: string;
  logger: Logger;
}): Promise<CommentableCase> {
  const [casePromise, subCasePromise] = await Promise.allSettled([
    service.getCase({
      client,
      id,
    }),
    service.getSubCase({
      client,
      id,
    }),
  ]);

  if (subCasePromise.status === 'fulfilled') {
    if (subCasePromise.value.references.length > 0) {
      const caseValue = await service.getCase({
        client,
        id: subCasePromise.value.references[0].id,
      });
      return new CommentableCase({
        logger,
        collection: caseValue,
        subCase: subCasePromise.value,
        service,
        soClient: client,
      });
    } else {
      throw Boom.badRequest('Sub case found without reference to collection');
    }
  }

  if (casePromise.status === 'rejected') {
    throw casePromise.reason;
  } else {
    return new CommentableCase({
      logger,
      collection: casePromise.value,
      service,
      soClient: client,
    });
  }
}

interface AddCommentArgs {
  casesClient: CasesClientHandler;
  caseId: string;
  comment: CommentRequest;
  savedObjectsClient: SavedObjectsClientContract;
  caseService: CaseServiceSetup;
  userActionService: CaseUserActionServiceSetup;
  user: User;
  logger: Logger;
}

export const addComment = async ({
  savedObjectsClient,
  caseService,
  userActionService,
  casesClient,
  caseId,
  comment,
  user,
  logger,
}: AddCommentArgs): Promise<CaseResponse> => {
  const query = pipe(
    CommentRequestRt.decode(comment),
    fold(throwErrors(Boom.badRequest), identity)
  );

  if (isCommentRequestTypeGenAlert(comment)) {
    return addGeneratedAlerts({
      caseId,
      comment,
      casesClient,
      savedObjectsClient,
      userActionService,
      caseService,
      logger,
    });
  }

  decodeCommentRequest(comment);
  try {
    const createdDate = new Date().toISOString();

    const combinedCase = await getCombinedCase({
      service: caseService,
      client: savedObjectsClient,
      id: caseId,
      logger,
    });

    // eslint-disable-next-line @typescript-eslint/naming-convention
    const { username, full_name, email } = user;
    const userInfo: User = {
      username,
      full_name,
      email,
    };

    const { comment: newComment, commentableCase: updatedCase } = await combinedCase.createComment({
      createdDate,
      user: userInfo,
      commentReq: query,
    });

    if (newComment.attributes.type === CommentType.alert && updatedCase.settings.syncAlerts) {
      const alertsToUpdate = createAlertUpdateRequest({
        comment: query,
        status: updatedCase.status,
      });

      await casesClient.updateAlertsStatus({
        alerts: alertsToUpdate,
      });
    }

    await userActionService.postUserActions({
      client: savedObjectsClient,
      actions: [
        buildCommentUserActionItem({
          action: 'create',
          actionAt: createdDate,
          actionBy: { username, full_name, email },
          caseId: updatedCase.caseId,
          subCaseId: updatedCase.subCaseId,
          commentId: newComment.id,
          fields: ['comment'],
          newValue: JSON.stringify(query),
        }),
      ],
    });

    return updatedCase.encode();
  } catch (error) {
    throw createCaseError({
      message: `Failed while adding a comment to case id: ${caseId} error: ${error}`,
      error,
      logger,
    });
  }
};<|MERGE_RESOLUTION|>--- conflicted
+++ resolved
@@ -35,15 +35,7 @@
 import { CommentableCase, createAlertUpdateRequest } from '../../common';
 import { CasesClientHandler } from '..';
 import { createCaseError } from '../../common/error';
-<<<<<<< HEAD
-import {
-  MAX_GENERATED_ALERTS_PER_SUB_CASE,
-  CASE_COMMENT_SAVED_OBJECT,
-} from '../../../common/constants';
-=======
-import { CASE_COMMENT_SAVED_OBJECT } from '../../saved_object_types';
-import { MAX_GENERATED_ALERTS_PER_SUB_CASE } from '../../../common';
->>>>>>> bdcd2ec8
+import { MAX_GENERATED_ALERTS_PER_SUB_CASE, CASE_COMMENT_SAVED_OBJECT } from '../../../common';
 
 async function getSubCase({
   caseService,
