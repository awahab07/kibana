/*
 * Copyright Elasticsearch B.V. and/or licensed to Elasticsearch B.V. under one
 * or more contributor license agreements. Licensed under the Elastic License
 * 2.0; you may not use this file except in compliance with the Elastic License
 * 2.0.
 */

import Boom from '@hapi/boom';
import { schema } from '@kbn/config-schema';
import { buildCaseUserActionItem } from '../../../../services/user_actions/helpers';
import { RouteDeps } from '../../types';
import { wrapError } from '../../utils';
<<<<<<< HEAD
import {
  SUB_CASES_PATCH_DEL_URL,
  SAVED_OBJECT_TYPES,
  CASE_SAVED_OBJECT,
} from '../../../../../common';
=======
import { SUB_CASES_PATCH_DEL_URL } from '../../../../../common/constants';
import { CASE_SAVED_OBJECT } from '../../../../saved_object_types';
>>>>>>> c0f9bfcd

export function initDeleteSubCasesApi({
  caseService,
  router,
  userActionService,
  logger,
}: RouteDeps) {
  router.delete(
    {
      path: SUB_CASES_PATCH_DEL_URL,
      validate: {
        query: schema.object({
          ids: schema.arrayOf(schema.string()),
        }),
      },
    },
    async (context, request, response) => {
      try {
        const client = context.core.savedObjects.getClient({
          includedHiddenTypes: SAVED_OBJECT_TYPES,
        });

        const [comments, subCases] = await Promise.all([
          caseService.getAllSubCaseComments({ client, id: request.query.ids }),
          caseService.getSubCases({ client, ids: request.query.ids }),
        ]);

        const subCaseErrors = subCases.saved_objects.filter(
          (subCase) => subCase.error !== undefined
        );

        if (subCaseErrors.length > 0) {
          throw Boom.notFound(
            `These sub cases ${subCaseErrors
              .map((c) => c.id)
              .join(', ')} do not exist. Please check you have the correct ids.`
          );
        }

        const subCaseIDToParentID = subCases.saved_objects.reduce((acc, subCase) => {
          const parentID = subCase.references.find((ref) => ref.type === CASE_SAVED_OBJECT);
          acc.set(subCase.id, parentID?.id);
          return acc;
        }, new Map<string, string | undefined>());

        await Promise.all(
          comments.saved_objects.map((comment) =>
            caseService.deleteComment({ client, commentId: comment.id })
          )
        );

        await Promise.all(request.query.ids.map((id) => caseService.deleteSubCase(client, id)));

        // eslint-disable-next-line @typescript-eslint/naming-convention
        const { username, full_name, email } = await caseService.getUser({ request });
        const deleteDate = new Date().toISOString();

        await userActionService.postUserActions({
          client,
          actions: request.query.ids.map((id) =>
            buildCaseUserActionItem({
              action: 'delete',
              actionAt: deleteDate,
              actionBy: { username, full_name, email },
              // if for some reason the sub case didn't have a reference to its parent, we'll still log a user action
              // but we won't have the case ID
              caseId: subCaseIDToParentID.get(id) ?? '',
              subCaseId: id,
              fields: ['sub_case', 'comment', 'status'],
            })
          ),
        });

        return response.noContent();
      } catch (error) {
        logger.error(
          `Failed to delete sub cases in route ids: ${JSON.stringify(request.query.ids)}: ${error}`
        );
        return response.customError(wrapError(error));
      }
    }
  );
}<|MERGE_RESOLUTION|>--- conflicted
+++ resolved
@@ -10,16 +10,11 @@
 import { buildCaseUserActionItem } from '../../../../services/user_actions/helpers';
 import { RouteDeps } from '../../types';
 import { wrapError } from '../../utils';
-<<<<<<< HEAD
 import {
   SUB_CASES_PATCH_DEL_URL,
   SAVED_OBJECT_TYPES,
   CASE_SAVED_OBJECT,
-} from '../../../../../common';
-=======
-import { SUB_CASES_PATCH_DEL_URL } from '../../../../../common/constants';
-import { CASE_SAVED_OBJECT } from '../../../../saved_object_types';
->>>>>>> c0f9bfcd
+} from '../../../../../common/constants';
 
 export function initDeleteSubCasesApi({
   caseService,
