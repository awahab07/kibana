--- conflicted
+++ resolved
@@ -20,11 +20,7 @@
 } from '../../../../../common/api';
 import { RouteDeps } from '../../types';
 import { escapeHatch, transformSubCases, wrapError } from '../../utils';
-<<<<<<< HEAD
-import { SUB_CASES_URL, SAVED_OBJECT_TYPES } from '../../../../../common';
-=======
-import { SUB_CASES_URL } from '../../../../../common/constants';
->>>>>>> c0f9bfcd
+import { SUB_CASES_URL, SAVED_OBJECT_TYPES } from '../../../../../common/constants';
 import { constructQueryOptions } from '../helpers';
 import { defaultPage, defaultPerPage } from '../..';
 
