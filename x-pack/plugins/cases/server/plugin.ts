--- conflicted
+++ resolved
@@ -120,26 +120,14 @@
       router,
     });
 
-<<<<<<< HEAD
-    registerConnectors({
-      registerActionType: plugins.actions.registerType,
-      logger: this.log,
-      factory: this.clientFactory,
-    });
-=======
     if (ENABLE_CASE_CONNECTOR) {
       core.savedObjects.registerType(subCaseSavedObjectType);
       registerConnectors({
-        actionsRegisterType: plugins.actions.registerType,
+        registerActionType: plugins.actions.registerType,
         logger: this.log,
-        caseService: this.caseService,
-        caseConfigureService: this.caseConfigureService,
-        connectorMappingsService: this.connectorMappingsService,
-        userActionService: this.userActionService,
-        alertsService: this.alertsService,
+        factory: this.clientFactory,
       });
     }
->>>>>>> 33e213cb
   }
 
   public start(core: CoreStart, plugins: PluginsStart) {
