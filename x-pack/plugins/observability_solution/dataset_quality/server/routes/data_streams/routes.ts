--- conflicted
+++ resolved
@@ -13,15 +13,11 @@
   DataStreamStat,
   DegradedDocs,
   NonAggregatableDatasets,
-<<<<<<< HEAD
-  DatasetUserPrivileges,
-=======
   DegradedFieldResponse,
->>>>>>> 6f7f1338
 } from '../../../common/api_types';
+import { indexNameToDataStreamParts } from '../../../common/utils';
 import { rangeRt, typeRt } from '../../types/default_api_types';
 import { createDatasetQualityServerRoute } from '../create_datasets_quality_server_route';
-import { datasetQualityPrivileges } from '../../services';
 import { getDataStreamDetails, getDataStreamSettings } from './get_data_stream_details';
 import { getDataStreams } from './get_data_streams';
 import { getDataStreamsStats } from './get_data_streams_stats';
@@ -43,7 +39,6 @@
     tags: [],
   },
   async handler(resources): Promise<{
-    datasetUserPrivileges: DatasetUserPrivileges;
     dataStreamsStats: DataStreamStat[];
   }> {
     const { context, params, getEsCapabilities } = resources;
@@ -53,24 +48,19 @@
     // Query datastreams as the current user as the Kibana internal user may not have all the required permissions
     const esClient = coreContext.elasticsearch.client.asCurrentUser;
 
-    const { items, datasetUserPrivileges } = await getDataStreams({
-      esClient,
-      ...params.query,
-      uncategorisedOnly: false,
-    });
-
-    const privilegedDataStreams = items.filter((stream) => {
-      return stream.userPrivileges.canMonitor;
-    });
-    const dataStreamsStats = await getDataStreamsStats({
-      esClient,
-      dataStreams: privilegedDataStreams.map((stream) => stream.name),
-      sizeStatsAvailable,
-    });
+    const [dataStreams, dataStreamsStats] = await Promise.all([
+      getDataStreams({
+        esClient,
+        ...params.query,
+        uncategorisedOnly: false,
+      }),
+      getDataStreamsStats({ esClient, sizeStatsAvailable, ...params.query }),
+    ]);
 
     return {
-      datasetUserPrivileges,
-      dataStreamsStats: values(merge(keyBy(items, 'name'), keyBy(dataStreamsStats.items, 'name'))),
+      dataStreamsStats: values(
+        merge(keyBy(dataStreams.items, 'name'), keyBy(dataStreamsStats.items, 'name'))
+      ),
     };
   },
 });
@@ -97,12 +87,6 @@
 
     const esClient = coreContext.elasticsearch.client.asCurrentUser;
 
-    await datasetQualityPrivileges.throwIfCannotReadDataset(
-      esClient,
-      params.query.type,
-      params.query.datasetQuery
-    );
-
     const degradedDocs = await getDegradedDocsPaginated({
       esClient,
       ...params.query,
@@ -134,8 +118,6 @@
 
     const esClient = coreContext.elasticsearch.client.asCurrentUser;
 
-    await datasetQualityPrivileges.throwIfCannotReadDataset(esClient, params.query.type);
-
     return await getNonAggregatableDataStreams({
       esClient,
       ...params.query,
@@ -216,16 +198,27 @@
     // Query datastreams as the current user as the Kibana internal user may not have all the required permissions
     const esClient = coreContext.elasticsearch.client.asCurrentUser;
 
+    const { type, dataset, namespace } = indexNameToDataStreamParts(dataStream);
     const sizeStatsAvailable = !(await getEsCapabilities()).serverless;
-    const dataStreamDetails = await getDataStreamDetails({
-      esClient,
-      dataStream,
-      start,
-      end,
-      sizeStatsAvailable,
-    });
-
-    return dataStreamDetails;
+
+    const [dataStreamsStats, dataStreamDetails] = await Promise.all([
+      getDataStreamsStats({
+        esClient,
+        type,
+        datasetQuery: `${dataset}-${namespace}`,
+        sizeStatsAvailable,
+      }),
+      getDataStreamDetails({ esClient, dataStream, start, end, sizeStatsAvailable }),
+    ]);
+
+    return {
+      docsCount: dataStreamDetails?.docsCount,
+      degradedDocsCount: dataStreamDetails?.degradedDocsCount,
+      services: dataStreamDetails?.services,
+      hosts: dataStreamDetails?.hosts,
+      sizeBytes: dataStreamDetails?.sizeBytes,
+      lastActivity: dataStreamsStats.items?.[0]?.lastActivity,
+    };
   },
 });
 
