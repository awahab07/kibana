--- conflicted
+++ resolved
@@ -62,18 +62,12 @@
     return {};
   }
 
-<<<<<<< HEAD
   start(core: CoreStart, plugins: DatasetQualityPluginStartDependencies) {
-    this.logger.debug('dataset_quality: Started');
-
     // Start Data Telemetry Service
     this.dataTelemetryService.start(plugins.telemetry, core, plugins.taskManager).catch((error) => {
       this.logger.error(`[Data Telemetry Service]: ${error}`);
     });
 
-=======
-  start() {
->>>>>>> 1f673dc9
     return {};
   }
 }