--- conflicted
+++ resolved
@@ -5,32 +5,7 @@
  * 2.0.
  */
 
-<<<<<<< HEAD
-import React, { useState, Fragment } from 'react';
-import {
-  EuiFieldSearch,
-  EuiSpacer,
-  EuiFilterGroup,
-  EuiText,
-  EuiPopover,
-  EuiFilterButton,
-} from '@elastic/eui';
-import styled from 'styled-components';
-import { rgba } from 'polished';
-import { i18n } from '@kbn/i18n';
-import { QueryDslQueryContainer } from '@elastic/elasticsearch/lib/api/typesWithBodyKey';
-import { map } from 'lodash';
-import { ExistsFilter, isExistsFilter } from '@kbn/es-query';
-import { useAppIndexPatternContext } from '../../hooks/use_app_index_pattern';
-import { SeriesConfig, SeriesUrl, UrlFilter } from '../../types';
-import { FilterValueButton } from './filter_value_btn';
-import { useValuesList } from '../../../../../hooks/use_values_list';
-import { euiStyled } from '../../../../../../../../../src/plugins/kibana_react/common';
-import { ESFilter } from '../../../../../../../../../src/core/types/elasticsearch';
-import { PersistableFilter } from '../../../../../../../lens/common';
-=======
 import React, { useState } from 'react';
->>>>>>> 2afb43b8
 
 import { EuiFilterButton, EuiPopover } from '@elastic/eui';
 import { SeriesConfig, SeriesUrl } from '../../types';
