/*
 * Copyright Elasticsearch B.V. and/or licensed to Elasticsearch B.V. under one
 * or more contributor license agreements. Licensed under the Elastic License
 * 2.0; you may not use this file except in compliance with the Elastic License
 * 2.0.
 */

import {
  EuiButton,
  EuiFlexGroup,
  EuiFlexItem,
  EuiFlyoutHeader,
  EuiTitle,
  useEuiShadow,
  useEuiTheme,
} from '@elastic/eui';
import { css } from '@emotion/react';
import React from 'react';
import { flyoutOpenInLogsExplorerText } from '../../../common/translations';
import { useLinkToLogsExplorer } from '../../hooks';
import { FlyoutDataset } from '../../state_machines/dataset_quality_controller';
import { IntegrationIcon } from '../common';

export function Header({ dataStreamStat }: { dataStreamStat: FlyoutDataset }) {
  const { integration, title } = dataStreamStat;
  const euiShadow = useEuiShadow('s');
  const { euiTheme } = useEuiTheme();
  const logsExplorerLinkProps = useLinkToLogsExplorer({ dataStreamStat });

  return (
    <EuiFlyoutHeader hasBorder>
      <EuiFlexGroup justifyContent="flexStart">
        <EuiFlexItem grow>
          <EuiFlexGroup gutterSize="m" justifyContent="flexStart" alignItems="center">
            <EuiTitle data-test-subj="datasetQualityFlyoutTitle">
              <h3>{title}</h3>
            </EuiTitle>
            <div
              css={css`
                ${euiShadow};
                padding: ${euiTheme.size.xs};
                border-radius: ${euiTheme.size.xxs};
              `}
            >
              <IntegrationIcon integration={integration} />
            </div>
          </EuiFlexGroup>
        </EuiFlexItem>
        <EuiFlexItem grow={false}>
          <EuiFlexGroup
            css={css`
              margin-right: ${euiTheme.size.l};
            `}
            gutterSize="s"
            justifyContent="flexEnd"
            alignItems="center"
          >
<<<<<<< HEAD
            <EuiButton
              size="s"
              {...logExplorerLinkProps}
              iconType="logoObservability"
              data-test-subj="datasetQualityFlyoutOpenInLogsExplorerButton"
            >
              {flyoutOpenInLogExplorerText}
=======
            <EuiButton size="s" {...logsExplorerLinkProps} iconType="logoObservability">
              {flyoutOpenInLogsExplorerText}
>>>>>>> e2aefd10
            </EuiButton>
          </EuiFlexGroup>
        </EuiFlexItem>
      </EuiFlexGroup>
    </EuiFlyoutHeader>
  );
}<|MERGE_RESOLUTION|>--- conflicted
+++ resolved
@@ -55,18 +55,13 @@
             justifyContent="flexEnd"
             alignItems="center"
           >
-<<<<<<< HEAD
             <EuiButton
               size="s"
-              {...logExplorerLinkProps}
+              {...logsExplorerLinkProps}
               iconType="logoObservability"
               data-test-subj="datasetQualityFlyoutOpenInLogsExplorerButton"
             >
-              {flyoutOpenInLogExplorerText}
-=======
-            <EuiButton size="s" {...logsExplorerLinkProps} iconType="logoObservability">
               {flyoutOpenInLogsExplorerText}
->>>>>>> e2aefd10
             </EuiButton>
           </EuiFlexGroup>
         </EuiFlexItem>
