--- conflicted
+++ resolved
@@ -50,11 +50,7 @@
       `Creating ML anomaly detection jobs for environments: [${uniqueMlJobEnvs}].`
     );
 
-<<<<<<< HEAD
-    const dataViewName = indices['apm_oss.metricsIndices'];
-=======
-    const indexPatternName = indices.metric;
->>>>>>> c4937413
+    const dataViewName = indices.metric;
     const responses = await Promise.all(
       uniqueMlJobEnvs.map((environment) =>
         createAnomalyDetectionJob({ ml, environment, dataViewName })
