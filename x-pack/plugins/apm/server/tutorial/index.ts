/*
 * Copyright Elasticsearch B.V. and/or licensed to Elasticsearch B.V. under one
 * or more contributor license agreements. Licensed under the Elastic License
 * 2.0; you may not use this file except in compliance with the Elastic License
 * 2.0.
 */

import { i18n } from '@kbn/i18n';
import { APMConfig } from '..';
import {
  ArtifactsSchema,
  TutorialsCategory,
  TutorialSchema,
} from '../../../../../src/plugins/home/server';
import { CloudSetup } from '../../../cloud/server';
import { APM_STATIC_INDEX_PATTERN_ID } from '../../common/index_pattern_constants';
import { getApmDataViewTitle } from '../lib/data_view/get_apm_data_view_title';
import { ApmIndicesConfig } from '../lib/settings/apm_indices/get_apm_indices';
import { createElasticCloudInstructions } from './envs/elastic_cloud';
import { onPremInstructions } from './envs/on_prem';
import apmDataView from './index_pattern.json';

const apmIntro = i18n.translate('xpack.apm.tutorial.introduction', {
  defaultMessage:
    'Collect in-depth performance metrics and errors from inside your applications.',
});
const moduleName = 'apm';

<<<<<<< HEAD
export const tutorialProvider = ({
  apmConfig,
  apmIndices,
  cloud,
  isFleetPluginEnabled,
}: {
  apmConfig: APMConfig;
  apmIndices: ApmIndicesConfig;
  cloud?: CloudSetup;
  isFleetPluginEnabled: boolean;
}) => () => {
  const dataViewTitle = getApmDataViewTitle(apmIndices);

  const savedObjects = [
    {
      ...apmDataView,
      id: APM_STATIC_INDEX_PATTERN_ID,
      attributes: {
        ...apmDataView.attributes,
        title: dataViewTitle,
=======
export const tutorialProvider =
  ({
    apmConfig,
    apmIndices,
    cloud,
    isFleetPluginEnabled,
  }: {
    apmConfig: APMConfig;
    apmIndices: ApmIndicesConfig;
    cloud?: CloudSetup;
    isFleetPluginEnabled: boolean;
  }) =>
  () => {
    const indexPatternTitle = getApmIndexPatternTitle(apmIndices);

    const savedObjects = [
      {
        ...apmIndexPattern,
        id: APM_STATIC_INDEX_PATTERN_ID,
        attributes: {
          ...apmIndexPattern.attributes,
          title: indexPatternTitle,
        },
>>>>>>> 322c5e26
      },
    ];

    const artifacts: ArtifactsSchema = {
      dashboards: [
        {
          id: '8d3ed660-7828-11e7-8c47-65b845b5cfb3',
          linkLabel: i18n.translate(
            'xpack.apm.tutorial.specProvider.artifacts.dashboards.linkLabel',
            {
              defaultMessage: 'APM dashboard',
            }
          ),
          isOverview: true,
        },
      ],
    };

    if (apmConfig['xpack.apm.ui.enabled']) {
      // @ts-expect-error artifacts.application is readonly
      artifacts.application = {
        path: '/app/apm',
        label: i18n.translate(
          'xpack.apm.tutorial.specProvider.artifacts.application.label',
          {
            defaultMessage: 'Launch APM',
          }
        ),
      };
    }

    return {
      id: 'apm',
      name: i18n.translate('xpack.apm.tutorial.specProvider.name', {
        defaultMessage: 'APM',
      }),
      moduleName,
      category: TutorialsCategory.OTHER,
      shortDescription: apmIntro,
      longDescription: i18n.translate(
        'xpack.apm.tutorial.specProvider.longDescription',
        {
          defaultMessage:
            'Application Performance Monitoring (APM) collects in-depth \
performance metrics and errors from inside your application. \
It allows you to monitor the performance of thousands of applications in real time. \
[Learn more]({learnMoreLink}).',
<<<<<<< HEAD
        values: {
          learnMoreLink:
            '{config.docs.base_url}guide/en/apm/get-started/{config.docs.version}/index.html',
        },
      }
    ),
    euiIconType: 'apmApp',
    artifacts,
    customStatusCheckName: 'apm_fleet_server_status_check',
    onPrem: onPremInstructions({ apmConfig, isFleetPluginEnabled }),
    elasticCloud: createElasticCloudInstructions(cloud),
    previewImagePath: '/plugins/apm/assets/apm.png',
    savedObjects,
    savedObjectsInstallMsg: i18n.translate(
      'xpack.apm.tutorial.specProvider.savedObjectsInstallMsg',
      {
        defaultMessage:
          'An APM data view is required for some features in the APM UI.',
      }
    ),
  } as TutorialSchema;
};
=======
          values: {
            learnMoreLink:
              '{config.docs.base_url}guide/en/apm/get-started/{config.docs.version}/index.html',
          },
        }
      ),
      euiIconType: 'apmApp',
      artifacts,
      customStatusCheckName: 'apm_fleet_server_status_check',
      onPrem: onPremInstructions({ apmConfig, isFleetPluginEnabled }),
      elasticCloud: createElasticCloudInstructions(cloud),
      previewImagePath: '/plugins/apm/assets/apm.png',
      savedObjects,
      savedObjectsInstallMsg: i18n.translate(
        'xpack.apm.tutorial.specProvider.savedObjectsInstallMsg',
        {
          defaultMessage:
            'An APM index pattern is required for some features in the APM UI.',
        }
      ),
    } as TutorialSchema;
  };
>>>>>>> 322c5e26
<|MERGE_RESOLUTION|>--- conflicted
+++ resolved
@@ -26,28 +26,6 @@
 });
 const moduleName = 'apm';
 
-<<<<<<< HEAD
-export const tutorialProvider = ({
-  apmConfig,
-  apmIndices,
-  cloud,
-  isFleetPluginEnabled,
-}: {
-  apmConfig: APMConfig;
-  apmIndices: ApmIndicesConfig;
-  cloud?: CloudSetup;
-  isFleetPluginEnabled: boolean;
-}) => () => {
-  const dataViewTitle = getApmDataViewTitle(apmIndices);
-
-  const savedObjects = [
-    {
-      ...apmDataView,
-      id: APM_STATIC_INDEX_PATTERN_ID,
-      attributes: {
-        ...apmDataView.attributes,
-        title: dataViewTitle,
-=======
 export const tutorialProvider =
   ({
     apmConfig,
@@ -61,17 +39,16 @@
     isFleetPluginEnabled: boolean;
   }) =>
   () => {
-    const indexPatternTitle = getApmIndexPatternTitle(apmIndices);
+    const indexPatternTitle = getApmDataViewTitle(apmIndices);
 
     const savedObjects = [
       {
-        ...apmIndexPattern,
+        ...apmDataView,
         id: APM_STATIC_INDEX_PATTERN_ID,
         attributes: {
-          ...apmIndexPattern.attributes,
+          ...apmDataView.attributes,
           title: indexPatternTitle,
         },
->>>>>>> 322c5e26
       },
     ];
 
@@ -119,30 +96,6 @@
 performance metrics and errors from inside your application. \
 It allows you to monitor the performance of thousands of applications in real time. \
 [Learn more]({learnMoreLink}).',
-<<<<<<< HEAD
-        values: {
-          learnMoreLink:
-            '{config.docs.base_url}guide/en/apm/get-started/{config.docs.version}/index.html',
-        },
-      }
-    ),
-    euiIconType: 'apmApp',
-    artifacts,
-    customStatusCheckName: 'apm_fleet_server_status_check',
-    onPrem: onPremInstructions({ apmConfig, isFleetPluginEnabled }),
-    elasticCloud: createElasticCloudInstructions(cloud),
-    previewImagePath: '/plugins/apm/assets/apm.png',
-    savedObjects,
-    savedObjectsInstallMsg: i18n.translate(
-      'xpack.apm.tutorial.specProvider.savedObjectsInstallMsg',
-      {
-        defaultMessage:
-          'An APM data view is required for some features in the APM UI.',
-      }
-    ),
-  } as TutorialSchema;
-};
-=======
           values: {
             learnMoreLink:
               '{config.docs.base_url}guide/en/apm/get-started/{config.docs.version}/index.html',
@@ -164,5 +117,4 @@
         }
       ),
     } as TutorialSchema;
-  };
->>>>>>> 322c5e26
+  };