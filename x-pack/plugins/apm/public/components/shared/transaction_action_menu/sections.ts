--- conflicted
+++ resolved
@@ -59,14 +59,8 @@
   rangeTo: string;
   environment: Environment;
   allDatasetsLocator: LocatorPublic<AllDatasetsLocatorParams>;
-<<<<<<< HEAD
   logsLocators: ReturnType<typeof getLogsLocatorsFromUrlService>;
-  dataViewId: string;
-=======
-  logsLocator: LocatorPublic<LogsLocatorParams>;
-  nodeLogsLocator: LocatorPublic<NodeLogsLocatorParams>;
   dataViewId?: string;
->>>>>>> cf9ff4d3
 }) => {
   if (!transaction || !dataViewId) return [];
 
