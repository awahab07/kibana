/*
 * Copyright Elasticsearch B.V. and/or licensed to Elasticsearch B.V. under one
 * or more contributor license agreements. Licensed under the Elastic License
 * 2.0; you may not use this file except in compliance with the Elastic License
 * 2.0.
 */

import { VectorTile } from '@mapbox/vector-tile';
import Protobuf from 'pbf';
import expect from '@kbn/expect';
import {
  MVT_HITS_SOURCE_LAYER_NAME,
  MVT_META_SOURCE_LAYER_NAME,
} from '../../../../plugins/maps/common/constants';

export default function ({ getService }) {
  const supertest = getService('supertest');

<<<<<<< HEAD
  describe('getTile', () => {
    it('should return ES vector tile containing documents and metadata', async () => {
=======
  // FAILING ES PROMOTION: https://github.com/elastic/kibana/issues/114471
  describe.skip('getTile', () => {
    it('should return vector tile containing document', async () => {
>>>>>>> e8d16cdd
      const resp = await supertest
        .get(
          `/api/maps/mvt/getTile/2/1/1.pbf\
?geometryFieldName=geo.coordinates\
&index=logstash-*\
&requestBody=(_source:!f,docvalue_fields:!(bytes,geo.coordinates,machine.os.raw),query:(bool:(filter:!((match_all:()),(range:(%27@timestamp%27:(format:strict_date_optional_time,gte:%272015-09-20T00:00:00.000Z%27,lte:%272015-09-20T01:00:00.000Z%27)))),must:!(),must_not:!(),should:!())),runtime_mappings:(),script_fields:(),size:10000,stored_fields:!(bytes,geo.coordinates,machine.os.raw))\
&geoFieldType=geo_point`
        )
        .set('kbn-xsrf', 'kibana')
        .responseType('blob')
        .expect(200);

      const jsonTile = new VectorTile(new Protobuf(resp.body));
      const layer = jsonTile.layers[MVT_HITS_SOURCE_LAYER_NAME];
      expect(layer.length).to.be(2); // 2 docs

      // 1st doc
      const feature = layer.feature(0);
      expect(feature.type).to.be(1);
      expect(feature.extent).to.be(4096);
      expect(feature.id).to.be(undefined);
      expect(feature.properties).to.eql({
        _id: 'AU_x3_BsGFA8no6Qjjug',
        _index: 'logstash-2015.09.20',
        bytes: 9252,
        'machine.os.raw': 'ios',
      });
      expect(feature.loadGeometry()).to.eql([[{ x: 44, y: 2382 }]]);

      // Metadata feature
      const metaDataLayer = jsonTile.layers[MVT_META_SOURCE_LAYER_NAME];
      const metadataFeature = metaDataLayer.feature(0);
      expect(metadataFeature.type).to.be(3);
      expect(metadataFeature.extent).to.be(4096);
      expect(metadataFeature.id).to.be(undefined);

      // This is dropping some irrelevant properties from the comparison
      expect(metadataFeature.properties['hits.total.relation']).to.eql('eq');
      expect(metadataFeature.properties['hits.total.value']).to.eql(2);
      expect(metadataFeature.properties.timed_out).to.eql(false);

      expect(metadataFeature.loadGeometry()).to.eql([
        [
          { x: 44, y: 2382 },
          { x: 550, y: 2382 },
          { x: 550, y: 1913 },
          { x: 44, y: 1913 },
          { x: 44, y: 2382 },
        ],
      ]);
    });
  });
}<|MERGE_RESOLUTION|>--- conflicted
+++ resolved
@@ -16,14 +16,9 @@
 export default function ({ getService }) {
   const supertest = getService('supertest');
 
-<<<<<<< HEAD
-  describe('getTile', () => {
-    it('should return ES vector tile containing documents and metadata', async () => {
-=======
   // FAILING ES PROMOTION: https://github.com/elastic/kibana/issues/114471
   describe.skip('getTile', () => {
-    it('should return vector tile containing document', async () => {
->>>>>>> e8d16cdd
+    it('should return ES vector tile containing documents and metadata', async () => {
       const resp = await supertest
         .get(
           `/api/maps/mvt/getTile/2/1/1.pbf\
