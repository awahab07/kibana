--- conflicted
+++ resolved
@@ -25,14 +25,8 @@
 export default function ({ getService }) {
   const supertest = getService('supertest');
 
-<<<<<<< HEAD
-  // FAILING ES PROMOTION: https://github.com/elastic/kibana/issues/114471
-  describe.skip('getTile', () => {
+  describe('getTile', () => {
     it('should return ES vector tile containing documents and metadata', async () => {
-=======
-  describe('getTile', () => {
-    it('should return vector tile containing document', async () => {
->>>>>>> 0fa95fdf
       const resp = await supertest
         .get(
           `/api/maps/mvt/getTile/2/1/1.pbf\
@@ -66,17 +60,10 @@
       });
       expect(feature.loadGeometry()).to.eql([[{ x: 44, y: 2382 }]]);
 
-<<<<<<< HEAD
-      // Metadata feature
+      // Verify metadata feature
       const metaDataLayer = jsonTile.layers[MVT_META_SOURCE_LAYER_NAME];
       const metadataFeature = metaDataLayer.feature(0);
-=======
-      // Verify metadata feature
-      const metadataFeature = findFeature(layer, (feature) => {
-        return feature.properties.__kbn_metadata_feature__;
-      });
       expect(metadataFeature).not.to.be(undefined);
->>>>>>> 0fa95fdf
       expect(metadataFeature.type).to.be(3);
       expect(metadataFeature.extent).to.be(4096);
       expect(metadataFeature.id).to.be(undefined);
