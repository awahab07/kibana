/*
 * Copyright Elasticsearch B.V. and/or licensed to Elasticsearch B.V. under one
 * or more contributor license agreements. Licensed under the Elastic License
 * 2.0; you may not use this file except in compliance with the Elastic License
 * 2.0.
 */

import expect from '@kbn/expect';
import rison from '@kbn/rison';
import { DatasetQualityApiClientKey } from '../../common/config';
import { FtrProviderContext } from '../../common/ftr_provider_context';

export default function ApiTest({ getService }: FtrProviderContext) {
  const registry = getService('registry');
  const datasetQualityApiClient = getService('datasetQualityApiClient');
  const start = '2023-12-11T18:00:00.000Z';
  const end = '2023-12-11T18:01:00.000Z';

  async function callApiAs(user: DatasetQualityApiClientKey) {
    return await datasetQualityApiClient[user]({
      endpoint: 'GET /internal/dataset_quality/data_streams/degraded_docs',
      params: {
        query: {
          types: rison.encodeArray(['logs']),
          start,
          end,
        },
      },
    });
  }

  registry.when('Degraded docs', { config: 'basic' }, () => {
<<<<<<< HEAD
    describe('authorization', () => {
      it('should return a 403 when the user does not have sufficient privileges', async () => {
        const err = await expectToReject<DatasetQualityApiError>(() => callApiAs('noAccessUser'));
        expect(err.res.status).to.be(403);
=======
    describe('and there are log documents', () => {
      before(async () => {
        await synthtrace.index([
          timerange(start, end)
            .interval('1m')
            .rate(1)
            .generator((timestamp) =>
              log
                .create()
                .message('This is a log message')
                .timestamp(timestamp)
                .dataset('synth.1')
                .defaults({
                  'log.file.path': '/my-service.log',
                })
            ),
          timerange(start, end)
            .interval('1m')
            .rate(1)
            .generator((timestamp) =>
              log
                .create()
                .message('This is a log message')
                .timestamp(timestamp)
                .dataset('synth.2')
                .logLevel(MORE_THAN_1024_CHARS)
                .defaults({
                  'log.file.path': '/my-service.log',
                })
            ),
        ]);
      });

      it('returns stats correctly', async () => {
        const stats = await callApiAs('datasetQualityMonitorUser');
        expect(stats.body.degradedDocs.length).to.be(1);

        const degradedDocsStats = stats.body.degradedDocs.reduce(
          (acc, curr) => ({
            ...acc,
            [curr.dataset]: {
              count: curr.count,
            },
          }),
          {} as Record<string, { count: number }>
        );

        expect(degradedDocsStats['logs-synth.2-default']).to.eql({
          count: 1,
        });
      });

      after(async () => {
        await synthtrace.clean();
      });
    });

    describe('and there are not log documents', () => {
      it('returns stats correctly', async () => {
        const stats = await callApiAs('datasetQualityMonitorUser');

        expect(stats.body.degradedDocs.length).to.be(0);
      });
    });

    describe('when there are data streams of different spaces', () => {
      const spaces = ['default', 'space1', 'space2'];
      const datasetsWithNoDegradedDocs = ['nginx.access', 'apache.access', 'mysql.access'];
      const datasetsWithDegradedDocs = ['nginx.error', 'apache.error', 'mysql.error'];

      before(async () => {
        for (const space of spaces) {
          for (const dataset of datasetsWithNoDegradedDocs) {
            await synthtrace.index([
              timerange(start, end)
                .interval('1m')
                .rate(1)
                .generator((timestamp) =>
                  log
                    .create()
                    .message('This is a log message')
                    .timestamp(timestamp)
                    .dataset(dataset)
                    .namespace(space)
                ),
            ]);
          }

          for (const dataset of datasetsWithDegradedDocs) {
            await synthtrace.index([
              timerange(start, end)
                .interval('1m')
                .rate(2)
                .generator((timestamp: number, index: number) =>
                  log
                    .create()
                    .message('This is a log message')
                    .timestamp(timestamp)
                    .dataset(dataset)
                    .namespace(space)
                    .logLevel(index % 2 === 0 ? MORE_THAN_1024_CHARS : 'This is a log message')
                ),
            ]);
          }
        }
      });

      it('returns counts and list of datasets correctly', async () => {
        const stats = await callApiAs('datasetQualityMonitorUser');
        expect(stats.body.degradedDocs.length).to.be(9);

        const expected = {
          degradedDocs: [
            {
              dataset: 'logs-apache.error-default',
              count: 1,
            },
            {
              dataset: 'logs-apache.error-space1',
              count: 1,
            },
            {
              dataset: 'logs-apache.error-space2',
              count: 1,
            },
            {
              dataset: 'logs-mysql.error-default',
              count: 1,
            },
            {
              dataset: 'logs-mysql.error-space1',
              count: 1,
            },
            {
              dataset: 'logs-mysql.error-space2',
              count: 1,
            },
            {
              dataset: 'logs-nginx.error-default',
              count: 1,
            },
            {
              dataset: 'logs-nginx.error-space1',
              count: 1,
            },
            {
              dataset: 'logs-nginx.error-space2',
              count: 1,
            },
          ],
        };

        expect(stats.body).to.eql(expected);
      });

      after(async () => {
        await synthtrace.clean();
>>>>>>> 12dc8c1b
      });
    });
  });
}<|MERGE_RESOLUTION|>--- conflicted
+++ resolved
@@ -5,6 +5,7 @@
  * 2.0.
  */
 
+import { log, timerange } from '@kbn/apm-synthtrace-client';
 import expect from '@kbn/expect';
 import rison from '@kbn/rison';
 import { DatasetQualityApiClientKey } from '../../common/config';
@@ -12,6 +13,7 @@
 
 export default function ApiTest({ getService }: FtrProviderContext) {
   const registry = getService('registry');
+  const synthtrace = getService('logSynthtraceEsClient');
   const datasetQualityApiClient = getService('datasetQualityApiClient');
   const start = '2023-12-11T18:00:00.000Z';
   const end = '2023-12-11T18:01:00.000Z';
@@ -30,12 +32,6 @@
   }
 
   registry.when('Degraded docs', { config: 'basic' }, () => {
-<<<<<<< HEAD
-    describe('authorization', () => {
-      it('should return a 403 when the user does not have sufficient privileges', async () => {
-        const err = await expectToReject<DatasetQualityApiError>(() => callApiAs('noAccessUser'));
-        expect(err.res.status).to.be(403);
-=======
     describe('and there are log documents', () => {
       before(async () => {
         await synthtrace.index([
@@ -193,8 +189,10 @@
 
       after(async () => {
         await synthtrace.clean();
->>>>>>> 12dc8c1b
       });
     });
   });
-}+}
+
+const MORE_THAN_1024_CHARS =
+  'Lorem ipsum dolor sit amet, consectetur adipiscing elit, sed do eiusmod tempor incididunt ut labore et dolore magna aliqua. Ut enim ad minim veniam, quis nostrud exercitation ullamco laboris nisi ut aliquip ex ea commodo consequat. Duis aute irure dolor in reprehenderit in voluptate velit esse cillum dolore eu fugiat nulla pariatur. Excepteur sint occaecat cupidatat non proident, sunt in culpa qui officia deserunt mollit anim id est laborum. Sed ut perspiciatis unde omnis iste natus error sit voluptatem accusantium doloremque laudantium, totam rem aperiam, eaque ipsa quae ab illo inventore veritatis et quasi architecto beatae vitae dicta sunt explicabo. Nemo enim ipsam voluptatem quia voluptas sit aspernatur aut odit aut fugit, sed quia consequuntur magni dolores eos qui ratione voluptatem sequi nesciunt. Neque porro quisquam est, qui dolorem ipsum quia dolor sit amet, consectetur, adipisci velit, sed quia non numquam eius modi tempora incidunt ut labore et dolore magnam aliquam quaerat voluptatem. Ut enim ad minima veniam, quis nostrum exercitationem ullam corporis suscipit laboriosam, nisi ut aliquid ex ea commodi consequatur? Quis autem vel eum iure reprehenderit qui in ea voluptate velit esse quam nihil molestiae consequatur, vel illum qui dolorem eum fugiat quo voluptas nulla pariatur?';