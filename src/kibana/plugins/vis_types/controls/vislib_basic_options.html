<div>
  <div class="vis-option-item">
    <label>
      <input type="checkbox" ng-model="vis.params.addTooltip">
      Show Tooltip
    </label>
  </div>
  <div class="vis-option-item">
    <label>
      <input type="checkbox" ng-model="vis.params.addLegend">
      Show Legend
    </label>
  </div>
<<<<<<< HEAD
=======
  <div class="vis-option-item">
    <label>
      <input type="checkbox" ng-model="vis.params.defaultYExtents" ng-checked="vis.params.defaultYExtents">
      Scale Y-Axis to Data Bounds
    </label>
  </div>
  <div class="vis-option-item" ng-show="vis.hasSchemaAgg('segment', 'date_histogram')">
    <label>
      <input type="checkbox" ng-model="vis.params.addTimeMarker" ng-checked="vis.params.addTimeMarker">
      Current time marker
    </label>
  </div>
>>>>>>> 83bc71f6
</div><|MERGE_RESOLUTION|>--- conflicted
+++ resolved
@@ -11,19 +11,16 @@
       Show Legend
     </label>
   </div>
-<<<<<<< HEAD
-=======
   <div class="vis-option-item">
     <label>
-      <input type="checkbox" ng-model="vis.params.defaultYExtents" ng-checked="vis.params.defaultYExtents">
+      <input type="checkbox" ng-model="vis.params.defaultYExtents">
       Scale Y-Axis to Data Bounds
     </label>
   </div>
   <div class="vis-option-item" ng-show="vis.hasSchemaAgg('segment', 'date_histogram')">
     <label>
-      <input type="checkbox" ng-model="vis.params.addTimeMarker" ng-checked="vis.params.addTimeMarker">
+      <input type="checkbox" ng-model="vis.params.addTimeMarker">
       Current time marker
     </label>
   </div>
->>>>>>> 83bc71f6
 </div>