/*
 * Copyright Elasticsearch B.V. and/or licensed to Elasticsearch B.V. under one
 * or more contributor license agreements. Licensed under the Elastic License
 * 2.0 and the Server Side Public License, v 1; you may not use this file except
 * in compliance with, at your election, the Elastic License 2.0 or the Server
 * Side Public License, v 1.
 */

import { IUiSettingsClient } from 'kibana/server';
import { AsyncSearchGetRequest } from '@elastic/elasticsearch/lib/api/typesWithBodyKey';
import { AsyncSearchSubmitRequest, SearchRequest } from '@elastic/elasticsearch/lib/api/types';
import { ISearchOptions, UI_SETTINGS } from '../../../../common';
import { getDefaultSearchParams } from '../es_search';
import { SearchSessionsConfigSchema } from '../../../../config';

/**
 * @internal
 */
export async function getIgnoreThrottled(
<<<<<<< HEAD
  uiSettingsClient: IUiSettingsClient
): Promise<Pick<SearchRequest, 'ignore_throttled'>> {
=======
  uiSettingsClient: Pick<IUiSettingsClient, 'get'>
): Promise<Pick<Search, 'ignore_throttled'>> {
>>>>>>> 2afb43b8
  const includeFrozen = await uiSettingsClient.get(UI_SETTINGS.SEARCH_INCLUDE_FROZEN);
  return includeFrozen ? { ignore_throttled: false } : {};
}

/**
 @internal
 */
export async function getDefaultAsyncSubmitParams(
  uiSettingsClient: Pick<IUiSettingsClient, 'get'>,
  searchSessionsConfig: SearchSessionsConfigSchema | null,
  options: ISearchOptions
): Promise<
  Pick<
    AsyncSearchSubmitRequest,
    | 'batched_reduce_size'
    | 'keep_alive'
    | 'wait_for_completion_timeout'
    | 'ignore_throttled'
    | 'max_concurrent_shard_requests'
    | 'ignore_unavailable'
    | 'track_total_hits'
    | 'keep_on_completion'
  >
> {
  const useSearchSessions = searchSessionsConfig?.enabled && !!options.sessionId;

  // TODO: searchSessionsConfig could be "null" if we are running without x-pack which happens only in tests.
  // This can be cleaned up when we completely stop separating basic and oss
  const keepAlive = useSearchSessions
    ? `${searchSessionsConfig!.defaultExpiration.asMilliseconds()}ms`
    : '1m';

  return {
    // TODO: adjust for partial results
    batched_reduce_size: 64,
    // Wait up to 100ms for the response to return
    wait_for_completion_timeout: '100ms',
    // If search sessions are used, store and get an async ID even for short running requests.
    keep_on_completion: useSearchSessions,
    // The initial keepalive is as defined in defaultExpiration if search sessions are used or 1m otherwise.
    keep_alive: keepAlive,
    ...(await getIgnoreThrottled(uiSettingsClient)),
    ...(await getDefaultSearchParams(uiSettingsClient)),
    // If search sessions are used, set the initial expiration time.
  };
}

/**
 @internal
 */
export function getDefaultAsyncGetParams(
  searchSessionsConfig: SearchSessionsConfigSchema | null,
  options: ISearchOptions
): Pick<AsyncSearchGetRequest, 'keep_alive' | 'wait_for_completion_timeout'> {
  const useSearchSessions = searchSessionsConfig?.enabled && !!options.sessionId;

  return {
    // Wait up to 100ms for the response to return
    wait_for_completion_timeout: '100ms',
    ...(useSearchSessions
      ? // Don't change the expiration of search requests that are tracked in a search session
        undefined
      : {
          // We still need to do polling for searches not within the context of a search session or when search session disabled
          keep_alive: '1m',
        }),
  };
}<|MERGE_RESOLUTION|>--- conflicted
+++ resolved
@@ -8,7 +8,7 @@
 
 import { IUiSettingsClient } from 'kibana/server';
 import { AsyncSearchGetRequest } from '@elastic/elasticsearch/lib/api/typesWithBodyKey';
-import { AsyncSearchSubmitRequest, SearchRequest } from '@elastic/elasticsearch/lib/api/types';
+import { AsyncSearchSubmitRequest } from '@elastic/elasticsearch/lib/api/types';
 import { ISearchOptions, UI_SETTINGS } from '../../../../common';
 import { getDefaultSearchParams } from '../es_search';
 import { SearchSessionsConfigSchema } from '../../../../config';
@@ -17,13 +17,8 @@
  * @internal
  */
 export async function getIgnoreThrottled(
-<<<<<<< HEAD
-  uiSettingsClient: IUiSettingsClient
-): Promise<Pick<SearchRequest, 'ignore_throttled'>> {
-=======
   uiSettingsClient: Pick<IUiSettingsClient, 'get'>
-): Promise<Pick<Search, 'ignore_throttled'>> {
->>>>>>> 2afb43b8
+): Promise<{ ignore_throttled?: boolean }> {
   const includeFrozen = await uiSettingsClient.get(UI_SETTINGS.SEARCH_INCLUDE_FROZEN);
   return includeFrozen ? { ignore_throttled: false } : {};
 }
