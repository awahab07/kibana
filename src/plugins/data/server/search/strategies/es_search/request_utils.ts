--- conflicted
+++ resolved
@@ -15,19 +15,13 @@
   return timeout ? { timeout: `${timeout}ms` } : {};
 }
 
-<<<<<<< HEAD
-export async function getDefaultSearchParams(uiSettingsClient: IUiSettingsClient): Promise<{
+export async function getDefaultSearchParams(
+  uiSettingsClient: Pick<IUiSettingsClient, 'get'>
+): Promise<{
   max_concurrent_shard_requests?: number;
   ignore_unavailable: boolean;
   track_total_hits: boolean;
 }> {
-=======
-export async function getDefaultSearchParams(
-  uiSettingsClient: Pick<IUiSettingsClient, 'get'>
-): Promise<
-  Pick<Search, 'max_concurrent_shard_requests' | 'ignore_unavailable' | 'track_total_hits'>
-> {
->>>>>>> 2afb43b8
   const maxConcurrentShardRequests = await uiSettingsClient.get<number>(
     UI_SETTINGS.COURIER_MAX_CONCURRENT_SHARD_REQUESTS
   );
