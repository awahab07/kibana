/*
 * Copyright Elasticsearch B.V. and/or licensed to Elasticsearch B.V. under one
 * or more contributor license agreements. Licensed under the "Elastic License
 * 2.0", the "GNU Affero General Public License v3.0 only", and the "Server Side
 * Public License v 1"; you may not use this file except in compliance with, at
 * your election, the "Elastic License 2.0", the "GNU Affero General Public
 * License v3.0 only", or the "Server Side Public License, v 1".
 */

import {
  getDateRange,
  getOffsetFromNowInSeconds,
  getTimeDifferenceInSeconds,
} from '@kbn/timerange';
import { EventData } from '../performance_context';
import { perfomanceMarkers } from '../../performance_markers';
import { DescriptionWithPrefix } from '../types';

interface PerformanceMeta {
<<<<<<< HEAD
  queryRangeSecs: number;
  queryFromOffsetSecs: number;
  queryToOffsetSecs: number;
=======
  queryRangeSecs?: number;
  queryOffsetSecs?: number;
>>>>>>> f9783504
  isInitialLoad?: boolean;
  description?: DescriptionWithPrefix;
}

export function measureInteraction(pathname: string) {
  performance.mark(perfomanceMarkers.startPageChange);

  return {
    /**
     * Marks the end of the page ready state and measures the performance between the start of the page change and the end of the page ready state.
     * @param pathname - The pathname of the page.
     * @param customMetrics - Custom metrics to be included in the performance measure.
     */
    pageReady(eventData?: EventData) {
      const performanceMeta: PerformanceMeta = {};
      performance.mark(perfomanceMarkers.endPageReady);

      if (eventData?.meta?.rangeFrom && eventData?.meta?.rangeTo) {
        const { rangeFrom, rangeTo } = eventData.meta;

        // Convert the date range  to epoch timestamps (in milliseconds)
        const dateRangesInEpoch = getDateRange({
          from: rangeFrom,
          to: rangeTo,
        });

<<<<<<< HEAD
        performanceMeta = {
          queryRangeSecs: getTimeDifferenceInSeconds(dateRangesInEpoch),
          queryFromOffsetSecs:
            rangeFrom === 'now' ? 0 : getOffsetFromNowInSeconds(dateRangesInEpoch.startDate),
          queryToOffsetSecs:
            rangeTo === 'now' ? 0 : getOffsetFromNowInSeconds(dateRangesInEpoch.endDate),
          description,
        };
=======
        performanceMeta.queryRangeSecs = getTimeDifferenceInSeconds(dateRangesInEpoch);
        performanceMeta.queryOffsetSecs =
          rangeTo === 'now' ? 0 : getOffsetFromNowInSeconds(dateRangesInEpoch.endDate);
      }

      if (eventData?.meta?.description) {
        performanceMeta.description = eventData.meta.description;
>>>>>>> f9783504
      }

      if (
        performance.getEntriesByName(perfomanceMarkers.startPageChange).length > 0 &&
        performance.getEntriesByName(perfomanceMarkers.endPageReady).length > 0
      ) {
        performance.measure(`[ttfmp:initial] - ${pathname}`, {
          detail: {
            eventName: 'kibana:plugin_render_time',
            type: 'kibana:performance',
            customMetrics: eventData?.customMetrics,
            meta: { ...performanceMeta, isInitialLoad: true },
          },
          start: perfomanceMarkers.startPageChange,
          end: perfomanceMarkers.endPageReady,
        });

        // Clean up the marks once the measure is done
        performance.clearMarks(perfomanceMarkers.startPageChange);
        performance.clearMarks(perfomanceMarkers.endPageReady);
      }

      if (
        performance.getEntriesByName(perfomanceMarkers.startPageRefresh).length > 0 &&
        performance.getEntriesByName(perfomanceMarkers.endPageReady).length > 0
      ) {
        performance.measure(`[ttfmp:refresh] - ${pathname}`, {
          detail: {
            eventName: 'kibana:plugin_render_time',
            type: 'kibana:performance',
            customMetrics: eventData?.customMetrics,
            meta: { ...performanceMeta, isInitialLoad: false },
          },
          start: perfomanceMarkers.startPageRefresh,
          end: perfomanceMarkers.endPageReady,
        });

        // // Clean up the marks once the measure is done
        performance.clearMarks(perfomanceMarkers.startPageRefresh);
        performance.clearMarks(perfomanceMarkers.endPageReady);
      }
    },
    pageRefreshStart() {
      performance.mark(perfomanceMarkers.startPageRefresh);
    },
  };
}<|MERGE_RESOLUTION|>--- conflicted
+++ resolved
@@ -17,14 +17,9 @@
 import { DescriptionWithPrefix } from '../types';
 
 interface PerformanceMeta {
-<<<<<<< HEAD
-  queryRangeSecs: number;
-  queryFromOffsetSecs: number;
-  queryToOffsetSecs: number;
-=======
   queryRangeSecs?: number;
-  queryOffsetSecs?: number;
->>>>>>> f9783504
+  queryFromOffsetSecs?: number;
+  queryToOffsetSecs?: number;
   isInitialLoad?: boolean;
   description?: DescriptionWithPrefix;
 }
@@ -51,24 +46,15 @@
           to: rangeTo,
         });
 
-<<<<<<< HEAD
-        performanceMeta = {
-          queryRangeSecs: getTimeDifferenceInSeconds(dateRangesInEpoch),
-          queryFromOffsetSecs:
-            rangeFrom === 'now' ? 0 : getOffsetFromNowInSeconds(dateRangesInEpoch.startDate),
-          queryToOffsetSecs:
-            rangeTo === 'now' ? 0 : getOffsetFromNowInSeconds(dateRangesInEpoch.endDate),
-          description,
-        };
-=======
         performanceMeta.queryRangeSecs = getTimeDifferenceInSeconds(dateRangesInEpoch);
-        performanceMeta.queryOffsetSecs =
+        performanceMeta.queryFromOffsetSecs =
+          rangeFrom === 'now' ? 0 : getOffsetFromNowInSeconds(dateRangesInEpoch.startDate);
+        performanceMeta.queryToOffsetSecs =
           rangeTo === 'now' ? 0 : getOffsetFromNowInSeconds(dateRangesInEpoch.endDate);
       }
 
       if (eventData?.meta?.description) {
         performanceMeta.description = eventData.meta.description;
->>>>>>> f9783504
       }
 
       if (
