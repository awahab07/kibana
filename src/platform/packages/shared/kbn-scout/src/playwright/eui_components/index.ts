--- conflicted
+++ resolved
@@ -12,12 +12,9 @@
 import { EuiCheckBoxWrapper } from './check_box';
 import { EuiDataGridWrapper } from './data_grid';
 import { EuiToastWrapper } from './toast';
-<<<<<<< HEAD
+import { EuiFieldTextWrapper } from './field_text';
 import { EuiCodeBlockWrapper } from './code_block';
 import { EuiSuperSelectWrapper } from './super_select';
-=======
-import { EuiFieldTextWrapper } from './field_text';
->>>>>>> 09091b88
 
 export {
   EuiComboBoxWrapper,
@@ -25,10 +22,7 @@
   EuiCheckBoxWrapper,
   EuiDataGridWrapper,
   EuiToastWrapper,
-<<<<<<< HEAD
+  EuiFieldTextWrapper,
   EuiCodeBlockWrapper,
   EuiSuperSelectWrapper,
-=======
-  EuiFieldTextWrapper,
->>>>>>> 09091b88
 };